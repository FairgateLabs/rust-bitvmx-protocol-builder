--- conflicted
+++ resolved
@@ -8,20 +8,6 @@
 /// DefaultParams is a struct that holds the default parameters for the templates.
 /// It is used by the template builder to create the templates when using TemplateBuilder's shortcut functions add_start(), add_connection(), and add_rounds().
 pub struct DefaultParams { 
-<<<<<<< HEAD
-    protocol_amount: u64,
-    speedup_from_key: PublicKey,
-    speedup_to_key: PublicKey,
-    speedup_amount: u64,
-    timelock_from_key: PublicKey,
-    timelock_to_key: PublicKey,
-    timelock_renew_key: PublicKey,
-    locked_amount: u64,
-    locked_blocks: u16,
-    ecdsa_sighash_type: EcdsaSighashType,
-    taproot_sighash_type: TapSighashType,
-    graph_path: String,
-=======
     protocol_amount: u64,                 // The amount of satoshis to be consumed in the protocol output for each template
     speedup_from_key: PublicKey,          // The public key to validate an input trying to spend the speedup output of each 'from' template
     speedup_to_key: PublicKey,            // The public key to validate an input trying to spend the speedup output of each 'to' template
@@ -33,7 +19,7 @@
     locked_blocks: u16,                   // The number of blocks a transaction needs to wait to consume the timelock output of each template
     ecdsa_sighash_type: EcdsaSighashType, // The sighash type used to compute the sighash of a non-taproot input
     taproot_sighash_type: TapSighashType, // The sighash type used to compute the sighash of a taproot input
->>>>>>> e0ddc251
+    graph_path: String,                   // The path to storage linked to the graph 
 }
 
 
