use std::str::FromStr;

use bitcoin::{EcdsaSighashType, PublicKey, ScriptBuf, TapSighashType};

use crate::{config::Config, errors::ConfigError, scripts::{self, ScriptWithParams}};

#[derive(Clone, Debug)]
/// DefaultParams is a struct that holds the default parameters for the templates.
/// It is used by the template builder to create the templates when using TemplateBuilder's shortcut functions add_start(), add_connection(), and add_rounds().
pub struct DefaultParams { 
    protocol_amount: u64,
    speedup_from_key: PublicKey,
    speedup_to_key: PublicKey,
    speedup_amount: u64,
    timelock_from_key: PublicKey,
    timelock_to_key: PublicKey,
    timelock_renew_key: PublicKey,
    locked_amount: u64,
    locked_blocks: u16,
    ecdsa_sighash_type: EcdsaSighashType,
    taproot_sighash_type: TapSighashType,
    graph_path: String,
}


impl DefaultParams {
<<<<<<< HEAD
    pub fn new(protocol_amount: u64, speedup_from_key: &PublicKey, speedup_to_key: &PublicKey, speedup_amount: u64, timelock_blocks: u8, timelock_from_key: &PublicKey, timelock_to_key: &PublicKey, locked_amount: u64, ecdsa_sighash_type: EcdsaSighashType, taproot_sighash_type: TapSighashType, graph_path: String) -> Result<Self, ConfigError> {
=======
    pub fn new(protocol_amount: u64, speedup_from_key: &PublicKey, speedup_to_key: &PublicKey, speedup_amount: u64, timelock_from_key: &PublicKey, timelock_to_key: &PublicKey, timelock_renew_key: &PublicKey, locked_amount: u64, locked_blocks: u16, ecdsa_sighash_type: EcdsaSighashType, taproot_sighash_type: TapSighashType) -> Result<Self, ConfigError> {
>>>>>>> 618860dc
        let defaults = DefaultParams {
            protocol_amount,
            speedup_from_key: *speedup_from_key,
            speedup_to_key: *speedup_to_key,
            speedup_amount,
            timelock_from_key: *timelock_from_key,
            timelock_to_key: *timelock_to_key,
            timelock_renew_key: *timelock_renew_key,
            locked_amount,
<<<<<<< HEAD
            graph_path,
=======
            locked_blocks,
>>>>>>> 618860dc
            ecdsa_sighash_type,
            taproot_sighash_type,
        };

        Ok(defaults)
    }

    pub fn get_protocol_amount(&self) -> u64 {
        self.protocol_amount
    }

    pub fn get_ecdsa_sighash_type(&self) -> EcdsaSighashType {
        self.ecdsa_sighash_type
    }

    pub fn get_taproot_sighash_type(&self) -> TapSighashType {
        self.taproot_sighash_type
    }

    pub fn speedup_from_script(&self) -> Result<ScriptBuf, ConfigError> {
        let speedup = scripts::speedup(&self.speedup_from_key)?;
        Ok(speedup)
    }

    pub fn speedup_to_script(&self) -> Result<ScriptBuf, ConfigError>  {
        let speedup = scripts::speedup(&self.speedup_to_key)?;
        Ok(speedup)
    }

    pub fn timelock_from_script(&self) -> Result<ScriptWithParams, ConfigError> {
        // Using the timelock_to_key here since in a given template send by the "from" participant, 
        // the timelock can be spent by the "to" participant.
        let timelock = scripts::timelock(self.locked_blocks, &self.timelock_to_key);
        Ok(timelock)
    }

    pub fn timelock_to_script(&self) -> Result<ScriptWithParams, ConfigError>  {
        // Using the timelock_from_key here since in a given template send by the "to" participant, 
        // the timelock can be spent by the "from" participant.
        let timelock = scripts::timelock(self.locked_blocks, &self.timelock_from_key);
        Ok(timelock)
    }

    pub fn timelock_renew_script(&self) -> Result<ScriptWithParams, ConfigError>  {
        let timelock = scripts::collaborative_spend(&self.timelock_renew_key);
        Ok(timelock)
    }

    pub fn template_from_params(&self) -> Result<TemplateParams, ConfigError> {
        Ok(TemplateParams::new(
            self.speedup_from_script()?,
            self.speedup_amount,
        ))
    }

    pub fn template_to_params(&self) -> Result<TemplateParams, ConfigError> {
        Ok(TemplateParams::new(
            self.speedup_to_script()?,
            self.speedup_amount,
        ))
    }

    pub fn connection_params(&self, spending_scripts: &[ScriptWithParams]) -> Result<ConnectionParams, ConfigError> {
        let template_from = self.template_from_params()?;
        let template_to = self.template_to_params()?;   
        let timelock_from = self.timelock_from_script()?;
        let timelock_renew = self.timelock_renew_script()?;
        let locked_amount = self.locked_amount;
        let locked_blocks = self.locked_blocks;

        Ok(ConnectionParams::new(
            template_from,
            template_to, 
            timelock_from,
            timelock_renew,
            locked_amount,
            locked_blocks,
            spending_scripts,
        ))
    }

    pub fn reverse_connection_params(&self, spending_scripts: &[ScriptWithParams]) -> Result<ConnectionParams, ConfigError> {
        let template_from = self.template_from_params()?;
        let template_to = self.template_to_params()?;  
        let timelock_to = self.timelock_from_script()?;
        let timelock_renew = self.timelock_renew_script()?;
        let locked_amount = self.locked_amount;
        let locked_blocks = self.locked_blocks;

        Ok(ConnectionParams::new(
            template_to,
            template_from, 
            timelock_to,
            timelock_renew,
            locked_amount,
            locked_blocks,
            spending_scripts,   
        ))
    }

    pub fn graph_path(&self)-> String {
        self.graph_path.clone()
    }
}

impl TryFrom<&Config> for DefaultParams {
    fn try_from(config: &Config) -> Result<Self, ConfigError> {
        let protocol_amount = config.template_builder.protocol_amount;
        let speedup_from_key = PublicKey::from_str(config.template_builder.speedup_from_key.as_str())?;
        let speedup_to_key = PublicKey::from_str(config.template_builder.speedup_to_key.as_str())?;
        let speedup_amount = config.template_builder.speedup_amount;
        let timelock_from_key = PublicKey::from_str(config.template_builder.timelock_from_key.as_str())?;
        let timelock_to_key = PublicKey::from_str(config.template_builder.timelock_to_key.as_str())?;
        let timelock_renew_key = PublicKey::from_str(config.template_builder.timelock_renew_key.as_str())?;
        let locked_amount = config.template_builder.locked_amount;
        let locked_blocks = config.template_builder.locked_blocks;
        let ecdsa_sighash_type = EcdsaSighashType::from_str(config.template_builder.ecdsa_sighash_type.as_str())?;
        let taproot_sighash_type = TapSighashType::from_str(config.template_builder.taproot_sighash_type.as_str())?;
       
        let defaults = DefaultParams::new(
            protocol_amount, 
            &speedup_from_key, 
            &speedup_to_key, 
            speedup_amount,
            &timelock_from_key, 
            &timelock_to_key, 
            &timelock_renew_key,
            locked_amount, 
            locked_blocks,
            ecdsa_sighash_type,
            taproot_sighash_type,
        )?;

        Ok(defaults)
    }
    
    type Error = ConfigError;
}

#[derive(Clone, Debug)]
/// TemplateParams is a struct that holds the parameters to create templates.
pub struct TemplateParams {
    speedup_script: ScriptBuf,
    speedup_amount: u64,
}

impl TemplateParams {
    pub fn new(speedup_script: ScriptBuf, speedup_amount: u64) -> Self {
        TemplateParams {
            speedup_script,
            speedup_amount,
        }
    }

    pub fn get_speedup_script(&self) -> ScriptBuf {
        self.speedup_script.clone()
    }

    pub fn get_speedup_amount(&self) -> u64 {
        self.speedup_amount
    }
}

#[derive(Clone, Debug)]
/// ConnectionParams is a struct that holds the parameters to create connections between templates.
/// It is used by the template builder to create the connections when using the TemplateBuilder's long version function connect.
pub struct ConnectionParams {
    template_from: TemplateParams,
    template_to: TemplateParams,
    timelock_script: ScriptWithParams, 
    timelock_renew: ScriptWithParams,
    locked_amount: u64,
    locked_blocks: u16,
    spending_scripts: Vec<ScriptWithParams>,
}

impl ConnectionParams {
    pub fn new(template_from: TemplateParams, template_to: TemplateParams, timelock_script: ScriptWithParams, timelock_renew: ScriptWithParams, locked_amount: u64, locked_blocks: u16, spending_scripts: &[ScriptWithParams]) -> Self {
        ConnectionParams {
            template_from,
            template_to,
            timelock_script, 
            timelock_renew,
            locked_amount,
            locked_blocks,
            spending_scripts: spending_scripts.to_vec(),
        } 
    }

    pub fn template_from(&self) -> TemplateParams {
        self.template_from.clone()
    }

    pub fn template_to(&self) -> TemplateParams {
        self.template_to.clone()
    }

    pub fn get_timelock_script(&self) -> ScriptWithParams {
        self.timelock_script.clone()
    }

    pub fn get_timelock_renew_script(&self) -> ScriptWithParams {
        self.timelock_renew.clone()
    }

    pub fn get_locked_amount(&self) -> u64 {
        self.locked_amount
    }

    pub fn get_lock_blocks(&self) -> u16 {
        self.locked_blocks
    }

    pub fn spending_scripts(&self) -> Vec<ScriptBuf> {
        self.spending_scripts.iter().map(|script| script.get_script().clone()).collect()
    }

    pub fn timelock_scripts(&self) -> Vec<ScriptWithParams> {
        vec![self.timelock_script.clone(), self.timelock_renew.clone()]
    }

    pub fn spending_scripts_with_params(&self) -> Vec<ScriptWithParams> {
        self.spending_scripts.clone()
    }
}

#[derive(Clone, Debug)]
/// RoundParams is a struct that holds the parameters to create rounds between templates.
/// It is used by the template builder to create the connections when using the TemplateBuilder's long version function connect_rounds.
pub struct RoundParams {
    direct_connection: ConnectionParams,
    reverse_connection: ConnectionParams,
}

impl RoundParams {
    pub fn new(connection: ConnectionParams, reverse_connection: ConnectionParams) -> Self {
        RoundParams {
            direct_connection: connection,
            reverse_connection,
        }
    }

    pub fn direct_connection(&self) -> ConnectionParams {
        self.direct_connection.clone()
    }

    pub fn reverse_connection(&self) -> ConnectionParams {
        self.reverse_connection.clone()
    }
}<|MERGE_RESOLUTION|>--- conflicted
+++ resolved
@@ -24,11 +24,7 @@
 
 
 impl DefaultParams {
-<<<<<<< HEAD
-    pub fn new(protocol_amount: u64, speedup_from_key: &PublicKey, speedup_to_key: &PublicKey, speedup_amount: u64, timelock_blocks: u8, timelock_from_key: &PublicKey, timelock_to_key: &PublicKey, locked_amount: u64, ecdsa_sighash_type: EcdsaSighashType, taproot_sighash_type: TapSighashType, graph_path: String) -> Result<Self, ConfigError> {
-=======
-    pub fn new(protocol_amount: u64, speedup_from_key: &PublicKey, speedup_to_key: &PublicKey, speedup_amount: u64, timelock_from_key: &PublicKey, timelock_to_key: &PublicKey, timelock_renew_key: &PublicKey, locked_amount: u64, locked_blocks: u16, ecdsa_sighash_type: EcdsaSighashType, taproot_sighash_type: TapSighashType) -> Result<Self, ConfigError> {
->>>>>>> 618860dc
+    pub fn new(protocol_amount: u64, speedup_from_key: &PublicKey, speedup_to_key: &PublicKey, speedup_amount: u64, timelock_blocks: u8, timelock_from_key: &PublicKey, timelock_to_key: &PublicKey, locked_amount: u64, locked_blocks: u16, ecdsa_sighash_type: EcdsaSighashType, taproot_sighash_type: TapSighashType, graph_path: String) -> Result<Self, ConfigError> {
         let defaults = DefaultParams {
             protocol_amount,
             speedup_from_key: *speedup_from_key,
@@ -38,11 +34,8 @@
             timelock_to_key: *timelock_to_key,
             timelock_renew_key: *timelock_renew_key,
             locked_amount,
-<<<<<<< HEAD
             graph_path,
-=======
-            locked_blocks,
->>>>>>> 618860dc
+            locked_blocks,
             ecdsa_sighash_type,
             taproot_sighash_type,
         };
