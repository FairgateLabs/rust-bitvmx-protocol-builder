use bitcoin::{
    hashes::Hash,
    key::{Parity, TweakedPublicKey, UntweakedPublicKey},
    locktime,
    secp256k1::{self, Message, Scalar},
    sighash::{self, SighashCache},
    taproot::{LeafVersion, TaprootSpendInfo},
    transaction, Address, Amount, EcdsaSighashType, OutPoint, PublicKey, ScriptBuf, Sequence,
    TapLeafHash, TapNodeHash, TapSighashType, TapTweakHash, Transaction, TxIn, TxOut, Txid,
    WScriptHash, Witness, XOnlyPublicKey,
};
use key_manager::{
    key_manager::KeyManager, keystorage::keystore::KeyStore, verifier::SignatureVerifier,
    winternitz::WinternitzSignature,
};
use serde::{Deserialize, Serialize};
use std::{collections::HashMap, rc::Rc, vec};
use storage_backend::storage::Storage;

use crate::{
    errors::ProtocolBuilderError,
    graph::{
        graph::{MessageId, TransactionGraph},
        input::{InputSignatures, InputSpendingInfo, SighashType, Signature},
        output::OutputType,
    },
    scripts::{self, ProtocolScript},
    unspendable::unspendable_key,
};
#[derive(Clone, Debug, Serialize, Deserialize, PartialEq)]
pub struct Utxo {
    pub txname: String,
    pub txid: Txid,
    pub vout: u32,
    pub amount: u64,
    pub pub_key: PublicKey,
}

impl Utxo {
    pub fn new(txname: String, txid: Txid, vout: u32, amount: u64, pub_key: &PublicKey) -> Self {
        Utxo {
            txname,
            txid,
            vout,
            amount,
            pub_key: *pub_key,
        }
    }
}

#[derive(Clone, Debug)]
pub struct SpendingArgs {
    args: Vec<Vec<u8>>,
    taproot_leaf: Option<ScriptBuf>,
}

impl SpendingArgs {
    pub fn new_taproot_args(taproot_leaf: &ScriptBuf) -> Self {
        SpendingArgs {
            args: vec![],
            taproot_leaf: Some(taproot_leaf.clone()),
        }
    }

    pub fn new_args() -> Self {
        SpendingArgs {
            args: vec![],
            taproot_leaf: None,
        }
    }

    pub fn push_slice(&mut self, args: &[u8]) -> &mut Self {
        self.args.push(args.to_vec());
        self
    }

    pub fn push_taproot_signature(
        &mut self,
        taproot_signature: bitcoin::taproot::Signature,
    ) -> &mut Self {
        self.push_slice(&taproot_signature.serialize());
        self
    }

    pub fn push_ecdsa_signature(
        &mut self,
        ecdsa_signature: bitcoin::ecdsa::Signature,
    ) -> &mut Self {
        self.push_slice(&ecdsa_signature.serialize());
        self
    }

    pub fn push_winternitz_signature(
        &mut self,
        winternitz_signature: WinternitzSignature,
    ) -> &mut Self {
        let hashes = winternitz_signature.to_hashes();
        let digits = winternitz_signature.checksummed_message_digits();

        for (hash, digit) in hashes.iter().zip(digits.iter()) {
            let digit = if *digit == 0 {
                [].to_vec()
            } else {
                [*digit].to_vec()
            };

            self.push_slice(hash);
            self.push_slice(&digit);
        }

        self
    }

    pub fn get_taproot_leaf(&self) -> Option<ScriptBuf> {
        self.taproot_leaf.clone()
    }

    pub fn iter(&self) -> std::slice::Iter<'_, Vec<u8>> {
        self.args.iter()
    }
}

#[derive(Clone, Debug, Serialize, Deserialize)]
pub struct Protocol {
    name: String,
    graph: TransactionGraph,
}

impl Protocol {
    pub fn new(name: &str) -> Self {
        Protocol {
            name: name.to_string(),
            graph: TransactionGraph::new(),
        }
    }

    pub fn load(name: &str, storage: Rc<Storage>) -> Result<Option<Self>, ProtocolBuilderError> {
        let protocol = match storage.read(name)? {
            Some(protocol) => protocol,
            None => return Ok(None),
        };
        let protocol: Protocol = serde_json::from_str(&protocol)?;
        Ok(Some(protocol))
    }

    pub fn save(&self, storage: Rc<Storage>) -> Result<(), ProtocolBuilderError> {
        storage.write(&self.name, &serde_json::to_string(self)?)?;
        Ok(())
    }

    pub fn add_taproot_tweaked_key_spend_output(
        &mut self,
        transaction_name: &str,
        value: u64,
        internal_key: &PublicKey,
        tweak: &Scalar,
        prevouts: Vec<TxOut>,
    ) -> Result<&mut Self, ProtocolBuilderError> {
        let secp = secp256k1::Secp256k1::new();
        let untweaked_key: UntweakedPublicKey = XOnlyPublicKey::from(*internal_key);
        let (output_key, tweaked_parity) = untweaked_key.add_tweak(&secp, tweak)?;

        if !output_key.tweak_add_check(&secp, &output_key, tweaked_parity, *tweak) {
            return Err(ProtocolBuilderError::TweakError(
                bitcoin::secp256k1::Error::InvalidTweak,
            ));
        }

        let script_pubkey =
            ScriptBuf::new_p2tr_tweaked(TweakedPublicKey::dangerous_assume_tweaked(output_key));
        let value = Amount::from_sat(value);

        let spending_type =
            OutputType::new_taproot_tweaked_key_spend(internal_key, tweak, prevouts);
        self.add_transaction_output(transaction_name, value, script_pubkey, spending_type)?;

        Ok(self)
    }

    pub fn add_taproot_key_spend_output(
        &mut self,
        transaction_name: &str,
        value: u64,
        internal_key: &PublicKey,
        prevouts: Vec<TxOut>,
    ) -> Result<&mut Self, ProtocolBuilderError> {
        let secp = secp256k1::Secp256k1::new();
        let untweaked_key: UntweakedPublicKey = XOnlyPublicKey::from(*internal_key);
        let script_pubkey = ScriptBuf::new_p2tr(&secp, untweaked_key, None);
        let value = Amount::from_sat(value);
        let spending_type = OutputType::new_taproot_key_spend(internal_key, prevouts);
        self.add_transaction_output(transaction_name, value, script_pubkey, spending_type)?;

        Ok(self)
    }

    /// This function is used to add a taproot script and key spend output to the transaction.
    pub fn add_taproot_script_spend_output(
        &mut self,
        transaction_name: &str,
        value: u64,
        internal_key: &UntweakedPublicKey,
        spending_scripts: &[ProtocolScript],
    ) -> Result<&mut Self, ProtocolBuilderError> {
        Self::check_empty_scripts(spending_scripts)?;

        let secp = secp256k1::Secp256k1::new();
        let value = Amount::from_sat(value);
        let spend_info = scripts::build_taproot_spend_info(&secp, internal_key, spending_scripts)?;

        let script_pubkey =
            ScriptBuf::new_p2tr(&secp, spend_info.internal_key(), spend_info.merkle_root());

        let spending_type =
            OutputType::new_taproot_script_and_key_spend(spending_scripts, &spend_info, vec![]);
        self.add_transaction_output(transaction_name, value, script_pubkey, spending_type)?;

        Ok(self)
    }

    /// This function is used to add a taproot script spend output without the key spend path transaction.
    /// The internal key must be unspendable.
    pub fn add_taproot_script_unspendable_key_spend_output(
        &mut self,
        transaction_name: &str,
        value: u64,
        internal_key: &UntweakedPublicKey,
        spending_scripts: &[ProtocolScript],
    ) -> Result<&mut Self, ProtocolBuilderError> {
        Self::check_empty_scripts(spending_scripts)?;

        let secp = secp256k1::Secp256k1::new();
        let value = Amount::from_sat(value);
        let spend_info = scripts::build_taproot_spend_info(&secp, internal_key, spending_scripts)?;

        let script_pubkey =
            ScriptBuf::new_p2tr(&secp, spend_info.internal_key(), spend_info.merkle_root());

        let spending_type = OutputType::new_taproot_script_unspendable_key_spend(
            spending_scripts,
            &spend_info,
            vec![],
        );
        self.add_transaction_output(transaction_name, value, script_pubkey, spending_type)?;

        Ok(self)
    }

    pub fn add_p2wpkh_output(
        &mut self,
        transaction_name: &str,
        value: u64,
        public_key: &PublicKey,
    ) -> Result<&mut Self, ProtocolBuilderError> {
        let witness_public_key_hash = public_key.wpubkey_hash().expect("key is compressed");
        let value = Amount::from_sat(value);
        let script_pubkey = ScriptBuf::new_p2wpkh(&witness_public_key_hash);

        let spending_type = OutputType::new_segwit_key_spend(public_key, value);
        self.add_transaction_output(transaction_name, value, script_pubkey, spending_type)?;

        Ok(self)
    }

    pub fn add_p2wsh_output(
        &mut self,
        transaction_name: &str,
        value: u64,
        script: &ProtocolScript,
    ) -> Result<&mut Self, ProtocolBuilderError> {
        let value = Amount::from_sat(value);
        let script_pubkey = ScriptBuf::new_p2wsh(&WScriptHash::from(script.get_script().clone()));

        let spending_type = OutputType::new_segwit_script_spend(script, value);
        self.add_transaction_output(transaction_name, value, script_pubkey, spending_type)?;
        Ok(self)
    }

    pub fn add_speedup_output(
        &mut self,
        transaction_name: &str,
        value: u64,
        speedup_public_key: &PublicKey,
    ) -> Result<&mut Self, ProtocolBuilderError> {
        self.add_p2wpkh_output(transaction_name, value, speedup_public_key)?;
        Ok(self)
    }

    pub fn add_timelock_output(
        &mut self,
        transaction: &str,
        value: u64,
        internal_key: &UntweakedPublicKey,
        expired_script: &ProtocolScript,
        renew_script: &ProtocolScript,
    ) -> Result<&mut Self, ProtocolBuilderError> {
        self.add_taproot_script_spend_output(
            transaction,
            value,
            internal_key,
            &[expired_script.clone(), renew_script.clone()],
        )
    }

    pub fn add_op_return_output(
        &mut self,
        transaction_name: &str,
        data: Vec<u8>,
    ) -> Result<&mut Self, ProtocolBuilderError> {
        let value = Amount::from_sat(0);
        let script_pubkey = scripts::op_return(data);

        let spending_type = OutputType::new_segwit_unspendable();
        self.add_transaction_output(transaction_name, value, script_pubkey, spending_type)?;

        Ok(self)
    }

    pub fn add_taproot_tweaked_key_spend_input(
        &mut self,
        transaction_name: &str,
        previous_output: u32,
        sighash_type: &SighashType,
    ) -> Result<&mut Self, ProtocolBuilderError> {
        self.add_transaction_input(
            Hash::all_zeros(),
            previous_output,
            transaction_name,
            Sequence::ENABLE_RBF_NO_LOCKTIME,
            sighash_type,
        )?;
        Ok(self)
    }

    pub fn add_taproot_key_spend_input(
        &mut self,
        transaction_name: &str,
        previous_output: u32,
        sighash_type: &SighashType,
    ) -> Result<&mut Self, ProtocolBuilderError> {
        self.add_transaction_input(
            Hash::all_zeros(),
            previous_output,
            transaction_name,
            Sequence::ENABLE_RBF_NO_LOCKTIME,
            sighash_type,
        )?;
        Ok(self)
    }

    pub fn add_taproot_script_spend_input(
        &mut self,
        transaction_name: &str,
        previous_output: u32,
        sighash_type: &SighashType,
    ) -> Result<&mut Self, ProtocolBuilderError> {
        self.add_transaction_input(
            Hash::all_zeros(),
            previous_output,
            transaction_name,
            Sequence::ENABLE_RBF_NO_LOCKTIME,
            sighash_type,
        )?;
        Ok(self)
    }

    pub fn add_p2wpkh_input(
        &mut self,
        transaction_name: &str,
        previous_output: u32,
        sighash_type: &SighashType,
    ) -> Result<&mut Self, ProtocolBuilderError> {
        self.add_transaction_input(
            Hash::all_zeros(),
            previous_output,
            transaction_name,
            Sequence::ENABLE_RBF_NO_LOCKTIME,
            sighash_type,
        )?;
        Ok(self)
    }

    pub fn add_p2wsh_input(
        &mut self,
        transaction_name: &str,
        previous_output: u32,
        sighash_type: &SighashType,
    ) -> Result<&mut Self, ProtocolBuilderError> {
        self.add_transaction_input(
            Hash::all_zeros(),
            previous_output,
            transaction_name,
            Sequence::ENABLE_RBF_NO_LOCKTIME,
            sighash_type,
        )?;
        Ok(self)
    }

    pub fn add_timelock_input(
        &mut self,
        transaction_name: &str,
        previous_output: u32,
        blocks: u16,
        sighash_type: &SighashType,
    ) -> Result<&mut Self, ProtocolBuilderError> {
        let sequence = match blocks {
            0 => Sequence::ENABLE_RBF_NO_LOCKTIME,
            _ => Sequence::from_height(blocks),
        };

        self.add_transaction_input(
            Hash::all_zeros(),
            previous_output,
            transaction_name,
            sequence,
            sighash_type,
        )?;
        Ok(self)
    }

    #[allow(clippy::too_many_arguments)]
    pub fn add_taproot_tweaked_key_spend_connection(
        &mut self,
        connection_name: &str,
        from: &str,
        value: u64,
        internal_key: &PublicKey,
        tweak: &Scalar,
        to: &str,
        sighash_type: &SighashType,
    ) -> Result<&mut Self, ProtocolBuilderError> {
        self.add_taproot_tweaked_key_spend_output(from, value, internal_key, tweak, vec![])?;
        let output_index = (self.transaction(from)?.output.len() - 1) as u32;

        self.add_taproot_tweaked_key_spend_input(to, output_index, sighash_type)?;
        let input_index = (self.transaction(to)?.input.len() - 1) as u32;

        self.connect(connection_name, from, output_index, to, input_index)
    }

    pub fn add_taproot_key_spend_connection(
        &mut self,
        connection_name: &str,
        from: &str,
        value: u64,
        internal_key: &PublicKey,
        to: &str,
        sighash_type: &SighashType,
    ) -> Result<&mut Self, ProtocolBuilderError> {
        self.add_taproot_key_spend_output(from, value, internal_key, vec![])?;
        let output_index = (self.transaction(from)?.output.len() - 1) as u32;

        self.add_taproot_key_spend_input(to, output_index, sighash_type)?;
        let input_index = (self.transaction(to)?.input.len() - 1) as u32;

        self.connect(connection_name, from, output_index, to, input_index)
    }

    #[allow(clippy::too_many_arguments)]
    pub fn add_taproot_script_spend_connection(
        &mut self,
        connection_name: &str,
        from: &str,
        value: u64,
        internal_key: &UntweakedPublicKey,
        spending_scripts: &[ProtocolScript],
        to: &str,
        sighash_type: &SighashType,
    ) -> Result<&mut Self, ProtocolBuilderError> {
        self.add_taproot_script_spend_output(from, value, internal_key, spending_scripts)?;
        let output_index = (self.transaction(from)?.output.len() - 1) as u32;

        self.add_taproot_script_spend_input(to, output_index, sighash_type)?;
        let input_index = (self.transaction(to)?.input.len() - 1) as u32;

        self.connect(connection_name, from, output_index, to, input_index)
    }

    pub fn add_p2wpkh_connection(
        &mut self,
        connection_name: &str,
        from: &str,
        value: u64,
        public_key: &PublicKey,
        to: &str,
        sighash_type: &SighashType,
    ) -> Result<&mut Self, ProtocolBuilderError> {
        self.add_p2wpkh_output(from, value, public_key)?;
        let output_index = (self.transaction(from)?.output.len() - 1) as u32;

        self.add_p2wpkh_input(to, output_index, sighash_type)?;
        let input_index = (self.transaction(to)?.input.len() - 1) as u32;

        self.connect(connection_name, from, output_index, to, input_index)
    }

    pub fn add_p2wsh_connection(
        &mut self,
        connection_name: &str,
        from: &str,
        value: u64,
        script: &ProtocolScript,
        to: &str,
        sighash_type: &SighashType,
    ) -> Result<&mut Self, ProtocolBuilderError> {
        self.add_p2wsh_output(from, value, script)?;
        let output_index = (self.transaction(from)?.output.len() - 1) as u32;

        self.add_p2wsh_input(to, output_index, sighash_type)?;
        let input_index = (self.transaction(to)?.input.len() - 1) as u32;

        self.connect(connection_name, from, output_index, to, input_index)
    }

    #[allow(clippy::too_many_arguments)]
    pub fn add_timelock_connection(
        &mut self,
        from: &str,
        value: u64,
        internal_key: &UntweakedPublicKey,
        expired_script: &ProtocolScript,
        renew_script: &ProtocolScript,
        to: &str,
        _expired_blocks: u16,
        sighash_type: &SighashType,
    ) -> Result<&mut Self, ProtocolBuilderError> {
        self.add_timelock_output(from, value, internal_key, expired_script, renew_script)?;
        let output_index = (self.transaction(from)?.output.len() - 1) as u32;

        // This input consumes the renew_script output, no need to use the expired_blocks
        self.add_timelock_input(to, output_index, 0, sighash_type)?;
        let input_index = (self.transaction(to)?.input.len() - 1) as u32;

        self.connect("timelock", from, output_index, to, input_index)

        // TODO use expired_blocks to create a transaction that consumes the expired_script
    }

    pub fn connect_with_external_transaction(
        &mut self,
        txid: Txid,
        output_index: u32,
        output_spending_type: OutputType,
        to: &str,
        sighash_type: &SighashType,
    ) -> Result<&mut Self, ProtocolBuilderError> {
        self.add_transaction_input(
            txid,
            output_index,
            to,
            Sequence::ENABLE_RBF_NO_LOCKTIME,
            sighash_type,
        )?;
        self.graph
            .connect_with_external_transaction(output_spending_type, to)?;
        Ok(self)
    }

    pub fn connect(
        &mut self,
        connection_name: &str,
        from: &str,
        output_index: u32,
        to: &str,
        input_index: u32,
    ) -> Result<&mut Self, ProtocolBuilderError> {
        Self::check_empty_connection_name(connection_name)?;
        Self::check_empty_transaction_name(from)?;
        Self::check_empty_transaction_name(to)?;

        let from_tx = self.transaction(from)?;
        let to_tx = self.transaction(to)?;

        if output_index >= from_tx.output.len() as u32 {
            return Err(ProtocolBuilderError::MissingOutput(
                from.to_string(),
                output_index,
            ));
        }

        if input_index >= to_tx.input.len() as u32 {
            return Err(ProtocolBuilderError::MissingInput(
                to.to_string(),
                input_index,
            ));
        }

        self.graph
            .connect(connection_name, from, output_index, to, input_index)?;

        Ok(self)
    }

    /// Creates a connection between two transactions for a given number of rounds creating the intermediate transactions to complete the DAG.
    #[allow(clippy::too_many_arguments)]
    pub fn connect_rounds(
        &mut self,
        connection_name: &str,
        rounds: u32,
        from: &str,
        to: &str,
        value: u64,
        internal_key: &XOnlyPublicKey,
        spending_scripts_from: &[ProtocolScript],
        spending_scripts_to: &[ProtocolScript],
        sighash_type: &SighashType,
    ) -> Result<(String, String), ProtocolBuilderError> {
        Self::check_zero_rounds(rounds)?;
        // To create the names for the intermediate transactions in the rounds. We will use the following format: {name}_{round}.
        let mut from_round;
        let mut to_round;

        // In each round we will connect the from transaction to the to transaction and then the to transaction to the from transaction.
        // we need to do this because the transactions are connected in a DAG.
        for round in 0..rounds - 1 {
            // Create the new names for the intermediate transactions in the direct connection (from -> to).
            from_round = format!("{0}_{1}", from, round);
            to_round = format!("{0}_{1}", to, round);

            // Connection between the from and to transactions using the spending_scripts_from.
            self.add_taproot_script_spend_connection(
                connection_name,
                &from_round,
                value,
                internal_key,
                spending_scripts_from,
                &to_round,
                sighash_type,
            )?;

            // Create the new names for the intermediate transactions in the reverse connection (to -> from).
            from_round = format!("{0}_{1}", from, round + 1);
            to_round = format!("{0}_{1}", to, round);

            // Reverse connection between the to and from transactions using the spending_scripts_to.
            self.add_taproot_script_spend_connection(
                connection_name,
                &to_round,
                value,
                internal_key,
                spending_scripts_to,
                &from_round,
                sighash_type,
            )?;
        }

        // We don't need the last reverse connection, thus why we perform the last direct connection outside the loop.
        // Create the new names for the last direct connection (from -> to).
        from_round = format!("{0}_{1}", from, rounds - 1);
        to_round = format!("{0}_{1}", to, rounds - 1);

        // Last direct connection using spending_scripts_from.
        self.add_taproot_script_spend_connection(
            connection_name,
            &from_round,
            value,
            internal_key,
            spending_scripts_from,
            &to_round,
            sighash_type,
        )?;

        Ok((format!("{0}_{1}", from, 0), to_round))
    }

    pub fn build<K: KeyStore>(
        &mut self,
        key_manager: &Rc<KeyManager<K>>,
    ) -> Result<Self, ProtocolBuilderError> {
        self.update_transaction_ids()?;
        self.compute_sighashes(key_manager)?;
        Ok(self.clone())
    }

    pub fn sign<K: KeyStore>(
        &mut self,
        key_manager: &Rc<KeyManager<K>>,
    ) -> Result<Self, ProtocolBuilderError> {
        self.compute_signatures(key_manager)?;
        Ok(self.clone())
    }

    pub fn build_and_sign<K: KeyStore>(
        &mut self,
        key_manager: &Rc<KeyManager<K>>,
    ) -> Result<Self, ProtocolBuilderError> {
        self.update_transaction_ids()?;
        self.compute_sighashes_and_signatures(key_manager)?;
        Ok(self.clone())
    }

    pub fn update_input_signatures(
        &mut self,
        transaction_name: &str,
        input_index: u32,
        signatures: Vec<Option<Signature>>,
    ) -> Result<(), ProtocolBuilderError> {
        self.graph
            .update_input_signatures(transaction_name, input_index, signatures)?;
        Ok(())
    }

    pub fn transaction_to_send(
        &self,
        transaction_name: &str,
        spending_args: &[SpendingArgs],
    ) -> Result<Transaction, ProtocolBuilderError> {
        let mut transaction = self.graph.get_transaction(transaction_name)?.clone();

        for (input_index, spending_condition) in self
            .graph
            .get_transaction_spending_info(transaction_name)?
            .iter()
            .enumerate()
        {
            let witness = self.get_witness_for_input(
                input_index,
                spending_condition,
                &spending_args[input_index],
            )?;
            transaction.input[input_index].witness = witness;
        }

        Ok(transaction)
    }

    pub fn speedup_transaction<K: KeyStore>(
        &self,
        transaction_to_speedup_utxo: Utxo,
        funding_transaction_utxo: Utxo,
        change_address: Address,
        speedup_fee: u64,
        key_manager: &KeyManager<K>,
    ) -> Result<Transaction, ProtocolBuilderError> {
        let transaction_to_speedup = self.transaction(&transaction_to_speedup_utxo.txname)?;
        let mut speedup_transaction = Protocol::transaction_template();

        // The speedup input to consume the speedup output of the transaction to speedup
        speedup_transaction.input.push(TxIn {
            previous_output: OutPoint {
                txid: transaction_to_speedup.compute_txid(),
                vout: transaction_to_speedup_utxo.vout,
            },
            script_sig: ScriptBuf::new(),
            sequence: Sequence::ENABLE_RBF_NO_LOCKTIME,
            witness: Witness::new(),
        });

        // The speedup input to consume the funding output of the funding transaction
        speedup_transaction.input.push(TxIn {
            previous_output: OutPoint {
                txid: funding_transaction_utxo.txid,
                vout: funding_transaction_utxo.vout,
            },
            script_sig: ScriptBuf::new(),
            sequence: Sequence::ENABLE_RBF_NO_LOCKTIME,
            witness: Witness::new(),
        });

        // The speedup output for the change
        let funding_amount = Amount::from_sat(funding_transaction_utxo.amount);
        let fees = Amount::from_sat(speedup_fee);
        let amount_to_send =
            funding_amount
                .checked_sub(fees)
                .ok_or(ProtocolBuilderError::InsufficientFunds(
                    funding_transaction_utxo.amount,
                    speedup_fee,
                ))?;

        let txout = TxOut {
            value: amount_to_send,
            script_pubkey: change_address.script_pubkey(),
        };

        speedup_transaction.output.push(txout);

        // Witness for the speedup input 0
        let witness_public_key_hash = transaction_to_speedup_utxo
            .pub_key
            .wpubkey_hash()
            .expect("key is compressed");
        let value = Amount::from_sat(transaction_to_speedup_utxo.amount);
        let script_pubkey = ScriptBuf::new_p2wpkh(&witness_public_key_hash);

        let mut sighasher = SighashCache::new(speedup_transaction.clone());

        let speedup_input_0_hash = Message::from(sighasher.p2wpkh_signature_hash(
            0,
            &script_pubkey,
            value,
            EcdsaSighashType::All,
        )?);

        let speedup_input_0_signature = bitcoin::ecdsa::Signature {
            signature: key_manager
                .sign_ecdsa_message(&speedup_input_0_hash, &transaction_to_speedup_utxo.pub_key)?,
            sighash_type: EcdsaSighashType::All,
        };

        let witness_input_0 = Witness::p2wpkh(
            &speedup_input_0_signature,
            &transaction_to_speedup_utxo.pub_key.inner,
        );

        // Witness for the funding input 1
        let witness_public_key_hash = funding_transaction_utxo
            .pub_key
            .wpubkey_hash()
            .expect("key is compressed");
        let value = Amount::from_sat(funding_transaction_utxo.amount);
        let script_pubkey = ScriptBuf::new_p2wpkh(&witness_public_key_hash);

        let funding_input_1_hash = Message::from(sighasher.p2wpkh_signature_hash(
            1,
            &script_pubkey,
            value,
            EcdsaSighashType::All,
        )?);

        let funding_input_1_signature = bitcoin::ecdsa::Signature {
            signature: key_manager
                .sign_ecdsa_message(&funding_input_1_hash, &funding_transaction_utxo.pub_key)?,
            sighash_type: EcdsaSighashType::All,
        };

        let witness_input_1 = Witness::p2wpkh(
            &funding_input_1_signature,
            &funding_transaction_utxo.pub_key.inner,
        );

        // Attach the witnesses to the transaction
        speedup_transaction.input[0].witness = witness_input_0;
        speedup_transaction.input[1].witness = witness_input_1;

        Ok(speedup_transaction)
    }

    pub fn next_transactions(
        &self,
        transaction_name: &str,
    ) -> Result<Vec<String>, ProtocolBuilderError> {
        let next_transactions = self
            .graph
            .get_dependencies(transaction_name)?
            .iter()
            .map(|(tx, _)| tx.clone())
            .collect();
        Ok(next_transactions)
    }

    pub fn spending_info(
        &self,
        transaction_name: &str,
    ) -> Result<Vec<InputSpendingInfo>, ProtocolBuilderError> {
        Ok(self.graph.get_transaction_spending_info(transaction_name)?)
    }

    pub fn spending_infos(
        &self,
    ) -> Result<HashMap<String, Vec<InputSpendingInfo>>, ProtocolBuilderError> {
        Ok(self.graph.get_transaction_spending_infos()?)
    }

    pub fn name(&self) -> &str {
        &self.name
    }

    pub fn transaction_names(&self) -> Vec<String> {
        self.graph.get_transaction_names()
    }

    pub fn get_transaction_ids(&self) -> Vec<Txid> {
        self.graph.get_transaction_ids()
    }

    pub fn transaction_with_id(&self, txid: Txid) -> Result<&Transaction, ProtocolBuilderError> {
        Ok(self.graph.get_transaction_with_id(txid)?)
    }

    pub fn transaction_name_by_id(&self, txid: Txid) -> Result<&String, ProtocolBuilderError> {
        Ok(self.graph.get_transaction_name_by_id(txid)?)
    }

    pub fn transaction_without_witness(
        &self,
        transaction_name: &str,
    ) -> Result<Transaction, ProtocolBuilderError> {
        let transaction = self.transaction(transaction_name)?.clone();
        Ok(transaction)
    }

    pub fn transaction(
        &self,
        transaction_name: &str,
    ) -> Result<&Transaction, ProtocolBuilderError> {
        Ok(self.graph.get_transaction(transaction_name)?)
    }

    pub fn signatures(
        &self,
    ) -> Result<HashMap<String, Vec<InputSignatures>>, ProtocolBuilderError> {
        Ok(self.graph.get_all_signatures()?)
    }

    pub fn input_ecdsa_signature(
        &self,
        transaction_name: &str,
        input_index: usize,
    ) -> Result<Option<bitcoin::ecdsa::Signature>, ProtocolBuilderError> {
        let input_signature = self
            .graph
            .get_input_ecdsa_signature(transaction_name, input_index)?;
        Ok(input_signature)
    }

    pub fn input_taproot_script_spend_signature(
        &self,
        transaction_name: &str,
        input_index: usize,
        leaf_index: usize,
    ) -> Result<Option<bitcoin::taproot::Signature>, ProtocolBuilderError> {
        let input_signature = self.graph.get_input_taproot_script_spend_signature(
            transaction_name,
            input_index,
            leaf_index,
        )?;
        Ok(input_signature)
    }

    pub fn input_taproot_key_spend_signature(
        &self,
        transaction_name: &str,
        input_index: usize,
    ) -> Result<Option<bitcoin::taproot::Signature>, ProtocolBuilderError> {
        let input_signature = self
            .graph
            .get_input_taproot_key_spend_signature(transaction_name, input_index)?;
        Ok(input_signature)
    }

    pub fn get_script_to_spend(
        &self,
        transaction_name: &str,
        input_index: u32,
        script_index: u32,
    ) -> Result<ProtocolScript, ProtocolBuilderError> {
        let input_spending_info = self
            .graph
            .get_input_spending_info(transaction_name, input_index as usize)?;

        let script = match input_spending_info.spending_type()? {
<<<<<<< HEAD
            OutputSpendingType::TaprootScript {
=======
            OutputType::TaprootScriptUnspendableKey {
                spending_scripts, ..
            } => spending_scripts[script_index as usize].clone(),
            OutputType::TaprootScriptAndKey {
>>>>>>> b3402977
                spending_scripts, ..
            } => spending_scripts[script_index as usize].clone(),
            // TODO complete this for all other spending types and remove the "Unknown output type".to_string() value in the error
            OutputType::SegwitScript { script, .. } => script.clone(),
            _ => {
                return Err(ProtocolBuilderError::InvalidSpendingTypeForScript(
                    transaction_name.to_string(),
                    input_index,
                    script_index,
                    "Unknown output type".to_string(),
                ))
            }
        };

        Ok(script)
    }

    pub fn visualize(&self) -> Result<String, ProtocolBuilderError> {
        Ok(self.graph.visualize()?)
    }

    fn add_transaction_output(
        &mut self,
        transaction_name: &str,
        value: Amount,
        script_pubkey: ScriptBuf,
        spending_type: OutputType,
    ) -> Result<(), ProtocolBuilderError> {
        Self::check_empty_transaction_name(transaction_name)?;

        let mut transaction = self.get_or_create_transaction(transaction_name)?;

        transaction.output.push(transaction::TxOut {
            value,
            script_pubkey,
        });

        self.graph
            .add_transaction_output(transaction_name, transaction, spending_type)?;

        Ok(())
    }

    fn add_transaction_input(
        &mut self,
        previous_txid: Txid,
        previous_output: u32,
        transaction_name: &str,
        sequence: Sequence,
        sighash_type: &SighashType,
    ) -> Result<(), ProtocolBuilderError> {
        Self::check_empty_transaction_name(transaction_name)?;

        let mut transaction = self.get_or_create_transaction(transaction_name)?;

        transaction.input.push(transaction::TxIn {
            previous_output: OutPoint {
                txid: previous_txid,
                vout: previous_output,
            },
            script_sig: ScriptBuf::default(),
            sequence,
            witness: Witness::default(),
        });

        self.graph
            .add_transaction_input(transaction_name, transaction, sighash_type)?;

        Ok(())
    }

    fn get_or_create_transaction(
        &mut self,
        transaction_name: &str,
    ) -> Result<Transaction, ProtocolBuilderError> {
        if !self.graph.contains_transaction(transaction_name) {
            let transaction = Protocol::transaction_template();
            self.graph.add_transaction(transaction_name, transaction)?;
        };

        Ok(self
            .graph
            .get_transaction(transaction_name)
            .unwrap()
            .clone())
    }

    fn transaction_template() -> Transaction {
        Transaction {
            version: transaction::Version::TWO,            // Post BIP-68.
            lock_time: locktime::absolute::LockTime::ZERO, // Ignore the locktime.
            input: vec![],
            output: vec![],
        }
    }

    fn get_dependencies(
        &self,
        transaction_name: &str,
    ) -> Result<Vec<(String, u32)>, ProtocolBuilderError> {
        Ok(self.graph.get_dependencies(transaction_name)?)
    }

    /// Updates the txids of each transaction in the DAG in topological order.
    /// It will update the txid of the transaction and the txid of the connected inputs.
    fn update_transaction_ids(&mut self) -> Result<(), ProtocolBuilderError> {
        let sorted_transactions = self.graph.sort()?;

        for from in sorted_transactions {
            let transaction = self.transaction(&from)?;
            let txid = transaction.compute_txid();

            for (to, input_index) in self.get_dependencies(&from)? {
                let mut dependency = self.transaction(&to)?.clone();
                dependency.input[input_index as usize].previous_output.txid = txid;

                self.graph.update_transaction(&to, dependency)?;
            }
        }

        Ok(())
    }

    fn compute_sighashes<K: KeyStore>(
        &mut self,
        key_manager: &Rc<KeyManager<K>>,
    ) -> Result<(), ProtocolBuilderError> {
        let sorted_transactions = self.graph.sort()?;

        for transaction_name in sorted_transactions {
            let input_spending_info = self
                .graph
                .get_transaction_spending_info(&transaction_name)?;

            for (index, spending_info) in input_spending_info.iter().enumerate() {
                match spending_info.sighash_type() {
                    SighashType::Taproot(tap_sighash_type) => {
                        match spending_info.spending_type()? {
<<<<<<< HEAD
                            OutputSpendingType::TaprootTweakedKey { key, prevouts, .. } => {
=======
                            OutputType::TaprootTweakedKey { key, prevouts, .. } => {
>>>>>>> b3402977
                                self.taproot_key_spend_sighash(
                                    &transaction_name,
                                    index,
                                    key,
                                    tap_sighash_type,
                                    prevouts,
                                    key_manager,
                                )?;
                            }
                            OutputType::TaprootUntweakedKey { key, prevouts } => {
                                self.taproot_key_spend_sighash(
                                    &transaction_name,
                                    index,
                                    key,
                                    tap_sighash_type,
                                    prevouts,
                                    key_manager,
                                )?;
                            }
                            OutputType::TaprootScriptUnspendableKey {
                                ref spending_scripts,
                                ref spend_info,
                                ref internal_key,
                                ref prevouts,
                            } => {
                                self.taproot_script_spend_sighash(
                                    &transaction_name,
                                    index,
                                    internal_key,
                                    spend_info.merkle_root(),
                                    spending_scripts,
                                    tap_sighash_type,
                                    prevouts,
                                    id,
                                    key_manager,
                                    false,
                                )?;
                            }
                            OutputType::TaprootScriptAndKey {
                                ref spending_scripts,
                                ref spend_info,
                                ref internal_key,
                                ref prevouts,
                            } => {
                                self.taproot_script_spend_sighash(
                                    &transaction_name,
                                    index,
                                    internal_key,
                                    spend_info.merkle_root(),
                                    spending_scripts,
                                    tap_sighash_type,
                                    prevouts,
                                    key_manager,
                                    true,
                                )?;
                            }
                            _ => {
                                return Err(ProtocolBuilderError::InvalidSpendingTypeForSighashType)
                            }
                        };
                    }
                    SighashType::Ecdsa(ecdsa_sighash_type) => {
                        match spending_info.spending_type()? {
                            OutputType::SegwitPublicKey { public_key, value } => {
                                self.segwit_key_spend_sighash(
                                    &transaction_name,
                                    index,
                                    public_key,
                                    value,
                                    ecdsa_sighash_type,
                                )?;
                            }
                            OutputType::SegwitScript { ref script, value } => {
                                self.segwit_script_spend_sighash(
                                    &transaction_name,
                                    index,
                                    script,
                                    value,
                                    ecdsa_sighash_type,
                                )?;
                            }
                            OutputType::SegwitUnspendable {} => {}
                            _ => {
                                return Err(ProtocolBuilderError::InvalidSpendingTypeForSighashType)
                            }
                        };
                    }
                };
            }
        }

        Ok(())
    }

    fn compute_signatures<K: KeyStore>(
        &mut self,
        key_manager: &KeyManager<K>,
    ) -> Result<(), ProtocolBuilderError> {
        let sorted_transactions = self.graph.sort()?;

        for transaction_name in sorted_transactions {
            let input_spending_info = self
                .graph
                .get_transaction_spending_info(&transaction_name)?;

            for (index, spending_info) in input_spending_info.iter().enumerate() {
                match spending_info.sighash_type() {
                    SighashType::Taproot(tap_sighash_type) => {
                        match spending_info.spending_type()? {
<<<<<<< HEAD
                            OutputSpendingType::TaprootTweakedKey { key, tweak, .. } => {
=======
                            OutputType::TaprootTweakedKey { .. } => {
>>>>>>> b3402977
                                self.taproot_key_spend_signature(
                                    &transaction_name,
                                    index,
                                    tap_sighash_type,
                                    key_manager,
                                    key,
                                    Some(tweak),
                                )?;
                            }
<<<<<<< HEAD
                            OutputSpendingType::TaprootUntweakedKey { key, .. } => {
=======
                            OutputType::TaprootUntweakedKey { .. } => {
>>>>>>> b3402977
                                self.taproot_key_spend_signature(
                                    &transaction_name,
                                    index,
                                    tap_sighash_type,
                                    key_manager,
                                    key,
                                    None,
                                )?;
                            }
                            OutputType::TaprootScriptUnspendableKey {
                                ref spending_scripts,
<<<<<<< HEAD
                                internal_key,
                                // ref internal_key,
=======
>>>>>>> b3402977
                                ..
                            } => {
                                self.taproot_script_spend_signature(
                                    &transaction_name,
                                    index,
                                    spending_scripts,
                                    tap_sighash_type,
                                    internal_key,
                                    key_manager,
                                    false,
                                )?;
                            }
                            OutputType::TaprootScriptAndKey {
                                ref spending_scripts,
                                ..
                            } => {
                                self.taproot_script_spend_signature(
                                    &transaction_name,
                                    index,
                                    spending_scripts,
                                    tap_sighash_type,
                                    id,
                                    key_manager,
                                    true,
                                )?;
                            }
                            _ => {
                                return Err(ProtocolBuilderError::InvalidSpendingTypeForSighashType)
                            }
                        };
                    }
                    SighashType::Ecdsa(ecdsa_sighash_type) => {
                        match spending_info.spending_type()? {
                            OutputType::SegwitPublicKey { public_key, .. } => {
                                self.segwit_key_spend_signature(
                                    &transaction_name,
                                    index,
                                    public_key,
                                    ecdsa_sighash_type,
                                    key_manager,
                                )?;
                            }
                            OutputType::SegwitScript { ref script, .. } => {
                                self.segwit_script_spend_signature(
                                    &transaction_name,
                                    index,
                                    script,
                                    ecdsa_sighash_type,
                                    key_manager,
                                )?;
                            }
                            OutputType::SegwitUnspendable {} => {}
                            _ => {
                                return Err(ProtocolBuilderError::InvalidSpendingTypeForSighashType)
                            }
                        };
                    }
                };
            }
        }

        Ok(())
    }

    fn compute_sighashes_and_signatures<K: KeyStore>(
        &mut self,
        key_manager: &KeyManager<K>,
    ) -> Result<(), ProtocolBuilderError> {
        let sorted_transactions = self.graph.sort()?;

        for transaction_name in sorted_transactions {
            let input_spending_info = self
                .graph
                .get_transaction_spending_info(&transaction_name)?;

            for (index, spending_info) in input_spending_info.iter().enumerate() {
                match spending_info.sighash_type() {
                    SighashType::Taproot(tap_sighash_type) => {
                        match spending_info.spending_type()? {
                            OutputType::TaprootTweakedKey {
                                key,
                                tweak,
                                prevouts,
                            } => {
                                self.taproot_key_spend_sighash_and_signature(
                                    &transaction_name,
                                    index,
                                    key,
                                    Some(tweak),
                                    prevouts,
                                    tap_sighash_type,
                                    key_manager,
                                )?;
                            }
                            OutputType::TaprootUntweakedKey { key, prevouts } => {
                                self.taproot_key_spend_sighash_and_signature(
                                    &transaction_name,
                                    index,
                                    key,
                                    None,
                                    prevouts,
                                    tap_sighash_type,
                                    key_manager,
                                )?;
                            }
                            OutputType::TaprootScriptUnspendableKey {
                                ref spending_scripts,
                                ref internal_key,
                                ref spend_info,
                                ref prevouts,
                            } => {
                                self.taproot_script_spend_sighash_and_signature(
                                    &transaction_name,
                                    index,
                                    internal_key,
                                    spend_info.merkle_root(),
                                    spending_scripts,
                                    prevouts,
                                    tap_sighash_type,
                                    key_manager,
                                    false,
                                )?;
                            }
                            OutputType::TaprootScriptAndKey {
                                ref spending_scripts,
                                ref internal_key,
                                ref spend_info,
                                ref prevouts,
                            } => {
                                self.taproot_script_spend_sighash_and_signature(
                                    &transaction_name,
                                    index,
                                    internal_key,
                                    spend_info.merkle_root(),
                                    spending_scripts,
                                    prevouts,
                                    tap_sighash_type,
                                    key_manager,
                                    true,
                                )?;
                            }
                            _ => {
                                return Err(ProtocolBuilderError::InvalidSpendingTypeForSighashType)
                            }
                        };
                    }
                    SighashType::Ecdsa(ecdsa_sighash_type) => {
                        match spending_info.spending_type()? {
                            OutputType::SegwitPublicKey { public_key, value } => {
                                self.segwit_key_spend_sighash_and_signature(
                                    &transaction_name,
                                    index,
                                    public_key,
                                    value,
                                    ecdsa_sighash_type,
                                    key_manager,
                                )?;
                            }
                            OutputType::SegwitScript { ref script, value } => {
                                self.segwit_script_spend_sighash_and_signature(
                                    &transaction_name,
                                    index,
                                    script,
                                    value,
                                    ecdsa_sighash_type,
                                    key_manager,
                                )?;
                            }
                            OutputType::SegwitUnspendable {} => {}
                            _ => {
                                return Err(ProtocolBuilderError::InvalidSpendingTypeForSighashType)
                            }
                        };
                    }
                };
            }
        }

        Ok(())
    }

    fn get_witness_for_input(
        &self,
        input_index: usize,
        spending_condition: &InputSpendingInfo,
        spending_args: &SpendingArgs,
    ) -> Result<Witness, ProtocolBuilderError> {
        let witness = match spending_condition.sighash_type() {
            SighashType::Taproot(..) => match spending_condition.spending_type()? {
                OutputType::TaprootTweakedKey { .. } => {
                    self.taproot_key_spend_witness(spending_args)?
                }
                OutputType::TaprootUntweakedKey { .. } => {
                    self.taproot_key_spend_witness(spending_args)?
                }
                OutputType::TaprootScriptUnspendableKey { ref spend_info, .. } => {
                    match spending_args.get_taproot_leaf() {
                        Some(taproot_leaf) => self.taproot_script_spend_witness(
                            input_index,
                            &taproot_leaf,
                            spend_info,
                            spending_args,
                        )?,
                        None => return Err(ProtocolBuilderError::MissingTaprootLeaf(input_index)),
                    }
                }
                OutputType::TaprootScriptAndKey { ref spend_info, .. } => {
                    // This could be a script spend or a key spend. Check if taproot_leaf is present to determine.
                    match spending_args.get_taproot_leaf() {
                        Some(taproot_leaf) => self.taproot_script_spend_witness(
                            input_index,
                            &taproot_leaf,
                            spend_info,
                            spending_args,
                        )?,
                        None => self.taproot_key_spend_witness(spending_args)?,
                    }
                }
                _ => return Err(ProtocolBuilderError::InvalidSpendingTypeForSighashType),
            },
            SighashType::Ecdsa(..) => match spending_condition.spending_type()? {
                OutputType::SegwitPublicKey { public_key, .. } => {
                    self.segwit_key_spend_witness(public_key, spending_args)?
                }
                OutputType::SegwitScript { ref script, .. } => {
                    self.segwit_script_spend_witness(script, spending_args)?
                }
                OutputType::SegwitUnspendable {} => {
                    // Create an empty witness for unspendable outputs
                    Witness::new()
                }
                _ => return Err(ProtocolBuilderError::InvalidSpendingTypeForSighashType),
            },
        };

        Ok(witness)
    }

    pub fn create_unspendable_key() -> Result<UntweakedPublicKey, ProtocolBuilderError> {
        let mut rng = secp256k1::rand::thread_rng();
        let key = XOnlyPublicKey::from(unspendable_key(&mut rng)?);
        Ok(key)
    }

    #[allow(clippy::too_many_arguments)]
    fn taproot_key_spend_sighash<K: KeyStore>(
        &mut self,
        transaction_name: &str,
        input_index: usize,
        key: &PublicKey,
        sighash_type: &TapSighashType,
        prevouts: &[TxOut],
        key_manager: &Rc<KeyManager<K>>,
    ) -> Result<(), ProtocolBuilderError> {
        let transaction = self.transaction(transaction_name)?.clone();

        let prevouts = if prevouts.is_empty() {
            self.graph.get_prevouts(transaction_name)?
        } else {
            prevouts.to_vec()
        };

        let mut sighasher = SighashCache::new(transaction);

        let hashed_message = Message::from(sighasher.taproot_key_spend_signature_hash(
            input_index,
            &sighash::Prevouts::All(&prevouts),
            *sighash_type,
        )?);

        key_manager.generate_nonce(
            MessageId::new_string_id(transaction_name, input_index as u32, 0).as_str(),
            hashed_message.as_ref().to_vec(),
            key,
            None,
        )?;

        self.graph.update_hashed_messages(
            transaction_name,
            input_index as u32,
            vec![Some(hashed_message)],
        )?;

        Ok(())
    }

    #[allow(clippy::too_many_arguments)]
    fn taproot_script_spend_sighash<K: KeyStore>(
        &mut self,
        transaction_name: &str,
        input_index: usize,
        internal_key: &XOnlyPublicKey,
        merkle_root: Option<TapNodeHash>,
        spending_scripts: &[ProtocolScript],
        sighash_type: &TapSighashType,
        prevouts: &[TxOut],
        key_manager: &Rc<KeyManager<K>>,
        compute_key_path: bool,
    ) -> Result<(), ProtocolBuilderError> {
        let transaction = self.transaction(transaction_name)?.clone();
        let prevouts = if prevouts.is_empty() {
            self.graph.get_prevouts(transaction_name)?
        } else {
            prevouts.to_vec()
        };

        let full_public_key: PublicKey = internal_key.public_key(Parity::Even).into();

        let mut sighasher = SighashCache::new(transaction);

        let mut hashed_messages = vec![];
        for (script_index, spending_script) in spending_scripts.iter().enumerate() {
            if spending_script.skip_signing() {
                hashed_messages.push(None);
                continue;
            }

            let hashed_message = Message::from(sighasher.taproot_script_spend_signature_hash(
                input_index,
                &sighash::Prevouts::All(&prevouts),
                TapLeafHash::from_script(spending_script.get_script(), LeafVersion::TapScript),
                *sighash_type,
            )?);

            key_manager.generate_nonce(
                //id,
                MessageId::new_string_id(transaction_name, input_index as u32, script_index as u32)
                    .as_str(),
                hashed_message.as_ref().to_vec(),
                &full_public_key,
                None,
            )?;

            hashed_messages.push(Some(hashed_message));
        }

        if compute_key_path {
            // Compute and push a message hash for the key spend signature.
            let key_spend_hashed_message =
                Message::from(sighasher.taproot_key_spend_signature_hash(
                    input_index,
                    &sighash::Prevouts::All(&prevouts),
                    *sighash_type,
                )?);

<<<<<<< HEAD
        let tweak = TapTweakHash::from_key_and_tweak(*internal_key, merkle_root).to_scalar();
        let musig2_tweak = musig2::secp256k1::Scalar::from_be_bytes(tweak.to_be_bytes()).unwrap();

        key_manager.generate_nonce(
            //id,
            MessageId::new_string_id(
=======
            let tweak = TapTweakHash::from_key_and_tweak(*internal_key, merkle_root).to_scalar();
            let musig2_tweak =
                musig2::secp256k1::Scalar::from_be_bytes(tweak.to_be_bytes()).unwrap();

            key_manager.generate_nonce(
                id,
                MessageId::new_string_id(
                    transaction_name,
                    input_index as u32,
                    spending_scripts.len() as u32,
                )
                .as_str(),
                key_spend_hashed_message.as_ref().to_vec(),
                &full_public_key,
                Some(musig2_tweak),
            )?;

            hashed_messages.push(Some(key_spend_hashed_message));

            self.graph.update_hashed_messages(
>>>>>>> b3402977
                transaction_name,
                input_index as u32,
                hashed_messages,
            )?;
        };

        Ok(())
    }

    fn segwit_key_spend_sighash(
        &mut self,
        transaction_name: &str,
        input_index: usize,
        public_key: &PublicKey,
        value: &Amount,
        sighash_type: &EcdsaSighashType,
    ) -> Result<(), ProtocolBuilderError> {
        let transaction = self.transaction(transaction_name)?.clone();
        let wpkh = public_key.wpubkey_hash().expect("key is compressed");
        let script_pubkey = ScriptBuf::new_p2wpkh(&wpkh);

        let mut sighasher = SighashCache::new(transaction);

        let hashed_message = Message::from(sighasher.p2wpkh_signature_hash(
            input_index,
            &script_pubkey,
            *value,
            *sighash_type,
        )?);

        self.graph.update_hashed_messages(
            transaction_name,
            input_index as u32,
            vec![Some(hashed_message)],
        )?;
        Ok(())
    }

    fn segwit_script_spend_sighash(
        &mut self,
        transaction_name: &str,
        input_index: usize,
        script: &ProtocolScript,
        value: &Amount,
        sighash_type: &EcdsaSighashType,
    ) -> Result<(), ProtocolBuilderError> {
        let hashed_messages = if script.skip_signing() {
            vec![None]
        } else {
            let transaction = self.transaction(transaction_name)?.clone();
            let script_hash = WScriptHash::from(script.get_script().clone());
            let script_pubkey = ScriptBuf::new_p2wsh(&script_hash);

            let mut sighasher = SighashCache::new(transaction);

            let hashed_message = Message::from(sighasher.p2wsh_signature_hash(
                input_index,
                &script_pubkey,
                *value,
                *sighash_type,
            )?);

            vec![Some(hashed_message)]
        };

        self.graph
            .update_hashed_messages(transaction_name, input_index as u32, hashed_messages)?;
        Ok(())
    }

    fn taproot_key_spend_signature<K: KeyStore>(
        &mut self,
        transaction_name: &str,
        input_index: usize,
        sighash_type: &TapSighashType,
        key_manager: &KeyManager<K>,
        aggregated_key: &PublicKey,
        _tweak: Option<&Scalar>,
    ) -> Result<(), ProtocolBuilderError> {
        let hashed_messages = self.graph.get_transaction_spending_info(transaction_name)?
            [input_index]
            .hashed_messages()
            .clone();
        //warn!("key spend signature: {:?}", aggregated_key);
        // There must be only one hashed message for the key spend path
        assert!(hashed_messages.len() == 1);

        let message_id = MessageId::new_string_id(transaction_name, input_index as u32, 0);
        let schnorr_signature =
            key_manager.get_aggregated_signature(aggregated_key, &message_id)?;

        let signature = Signature::Taproot(bitcoin::taproot::Signature {
            signature: schnorr_signature,
            sighash_type: *sighash_type,
        });

        self.graph.update_input_signatures(
            transaction_name,
            input_index as u32,
            vec![Some(signature)],
        )?;

        Ok(())
    }

    #[allow(clippy::too_many_arguments)]
    fn taproot_script_spend_signature<K: KeyStore>(
        &mut self,
        transaction_name: &str,
        input_index: usize,
        spending_scripts: &[ProtocolScript],
        sighash_type: &TapSighashType,
        internal_key: &XOnlyPublicKey,
        key_manager: &KeyManager<K>,
        compute_key_path: bool,
    ) -> Result<(), ProtocolBuilderError> {
        let mut signatures = vec![];
        let hashed_messages = self.graph.get_transaction_spending_info(transaction_name)?
            [input_index]
            .hashed_messages()
            .clone();
        //warn!("taproot script spend signature: {:?}", internal_key);
        // There must be an extra hashed message for the key spend path.
        assert!(spending_scripts.len() + 1 == hashed_messages.len());

<<<<<<< HEAD
        let full_public_key: PublicKey = internal_key.public_key(Parity::Even).into();
        //warn!("translated into: {:?}", full_public_key);

        for (index, _) in spending_scripts.iter().enumerate() {
=======
        for (index, script) in spending_scripts.iter().enumerate() {
            if script.skip_signing() {
                signatures.push(None);
                continue;
            }

>>>>>>> b3402977
            let message_id =
                MessageId::new_string_id(transaction_name, input_index as u32, index as u32);
            let schnorr_signature =
                key_manager.get_aggregated_signature(&full_public_key, &message_id)?;

            let signature = Signature::Taproot(bitcoin::taproot::Signature {
                signature: schnorr_signature,
                sighash_type: *sighash_type,
            });

            signatures.push(Some(signature));
        }

<<<<<<< HEAD
        // Compute and push the key spend signature.
        let message_id = MessageId::new_string_id(
            transaction_name,
            input_index as u32,
            spending_scripts.len() as u32,
        );
        let schnorr_signature =
            key_manager.get_aggregated_signature(&full_public_key, &message_id)?;
=======
        if compute_key_path {
            // Compute and push the key spend signature.
            let message_id = MessageId::new_string_id(
                transaction_name,
                input_index as u32,
                spending_scripts.len() as u32,
            );
            let schnorr_signature = key_manager.get_aggregated_signature(id, &message_id)?;
>>>>>>> b3402977

            let key_spend_signature = Signature::Taproot(bitcoin::taproot::Signature {
                signature: schnorr_signature,
                sighash_type: *sighash_type,
            });

            signatures.push(Some(key_spend_signature));

            // Update signatures for the input
            self.graph
                .update_input_signatures(transaction_name, input_index as u32, signatures)?;
        }

        Ok(())
    }

    fn segwit_key_spend_signature<K: KeyStore>(
        &mut self,
        transaction_name: &str,
        input_index: usize,
        public_key: &PublicKey,
        sighash_type: &EcdsaSighashType,
        key_manager: &KeyManager<K>,
    ) -> Result<(), ProtocolBuilderError> {
        let hashed_messages = self.graph.get_transaction_spending_info(transaction_name)?
            [input_index]
            .hashed_messages()
            .clone();

        // There must be only one hashed message for the key spend path
        assert!(hashed_messages.len() == 1);

        let message = match hashed_messages[0] {
            Some(ref message) => message,
            None => {
                return Err(ProtocolBuilderError::MissingMessage(
                    transaction_name.to_string(),
                    input_index as u32,
                ))
            }
        };

        let ecdsa_signature = key_manager.sign_ecdsa_message(message, public_key)?;
        let signature = Signature::Ecdsa(bitcoin::ecdsa::Signature {
            signature: ecdsa_signature,
            sighash_type: *sighash_type,
        });

        self.graph.update_input_signatures(
            transaction_name,
            input_index as u32,
            vec![Some(signature)],
        )?;
        Ok(())
    }

    fn segwit_script_spend_signature<K: KeyStore>(
        &mut self,
        transaction_name: &str,
        input_index: usize,
        script: &ProtocolScript,
        sighash_type: &EcdsaSighashType,
        key_manager: &KeyManager<K>,
    ) -> Result<(), ProtocolBuilderError> {
        let signatures = if script.skip_signing() {
            vec![None]
        } else {
            let hashed_messages = self.graph.get_transaction_spending_info(transaction_name)?
            [input_index]
            .hashed_messages()
            .clone();

            // There must be only one hashed message for the script spend path
            assert!(hashed_messages.len() == 1);

            let message = match hashed_messages[0] {
                Some(ref message) => message,
                None => {
                    return Err(ProtocolBuilderError::MissingMessage(
                        transaction_name.to_string(),
                        input_index as u32,
                    ))
                }
            };

            let ecdsa_signature =
                key_manager.sign_ecdsa_message(message, &script.get_verifying_key())?;
            vec![Some(Signature::Ecdsa(bitcoin::ecdsa::Signature {
                signature: ecdsa_signature,
                sighash_type: *sighash_type,
            }))]
        };

        self.graph
            .update_input_signatures(transaction_name, input_index as u32, signatures)?;
        Ok(())
    }

    #[allow(clippy::too_many_arguments)]
    fn taproot_key_spend_sighash_and_signature<K: KeyStore>(
        &mut self,
        transaction_name: &str,
        input_index: usize,
        key: &PublicKey,
        tweak: Option<&Scalar>,
        prevouts: &[TxOut],
        sighash_type: &TapSighashType,
        key_manager: &KeyManager<K>,
    ) -> Result<(), ProtocolBuilderError> {
        let transaction = self.transaction(transaction_name)?.clone();

        let prevouts = if prevouts.is_empty() {
            self.graph.get_prevouts(transaction_name)?
        } else {
            prevouts.to_vec()
        };

        let mut sighasher = SighashCache::new(transaction);

        let hashed_message = Message::from(sighasher.taproot_key_spend_signature_hash(
            input_index,
            &sighash::Prevouts::All(&prevouts),
            *sighash_type,
        )?);

        let (schnorr_signature, _) = match tweak {
            Some(t) => key_manager.sign_schnorr_message_with_tweak(&hashed_message, key, t)?,
            None => key_manager.sign_schnorr_message_with_tap_tweak(&hashed_message, key, None)?,
        };

        let signature = Signature::Taproot(bitcoin::taproot::Signature {
            signature: schnorr_signature,
            sighash_type: *sighash_type,
        });

        self.graph.update_hashed_messages(
            transaction_name,
            input_index as u32,
            vec![Some(hashed_message)],
        )?;
        self.graph.update_input_signatures(
            transaction_name,
            input_index as u32,
            vec![Some(signature)],
        )?;

        Ok(())
    }

    #[allow(clippy::too_many_arguments)]
    fn taproot_script_spend_sighash_and_signature<K: KeyStore>(
        &mut self,
        transaction_name: &str,
        input_index: usize,
        internal_key: &XOnlyPublicKey,
        merkle_root: Option<TapNodeHash>,
        spending_scripts: &Vec<ProtocolScript>,
        prevouts: &[TxOut],
        sighash_type: &TapSighashType,
        key_manager: &KeyManager<K>,
        compute_key_path: bool,
    ) -> Result<(), ProtocolBuilderError> {
        let transaction = self.transaction(transaction_name)?.clone();
        let prevouts = if prevouts.is_empty() {
            self.graph.get_prevouts(transaction_name)?
        } else {
            prevouts.to_vec()
        };

        let mut sighasher = SighashCache::new(transaction);

        let mut hashed_messages = vec![];
        let mut signatures = vec![];
        for spending_script in spending_scripts {
            if spending_script.skip_signing() {
                hashed_messages.push(None);
                signatures.push(None);
                continue;
            }

            let hashed_message = Message::from(sighasher.taproot_script_spend_signature_hash(
                input_index,
                &sighash::Prevouts::All(&prevouts),
                TapLeafHash::from_script(spending_script.get_script(), LeafVersion::TapScript),
                *sighash_type,
            )?);

            let schnorr_signature = key_manager
                .sign_schnorr_message(&hashed_message, &spending_script.get_verifying_key())?;
            let signature = Signature::Taproot(bitcoin::taproot::Signature {
                signature: schnorr_signature,
                sighash_type: *sighash_type,
            });

            hashed_messages.push(Some(hashed_message));
            signatures.push(Some(signature));
        }

        if compute_key_path {
            // Compute a sighash and its signature for the key spend path.

            // 1. Reconstruct the bitcoin::PublicKey from the XOnlyPublicKey to sign the message using the KeyManager.
            // Taproot internal keys always have an Even parity.
            let full_public_key: PublicKey = internal_key.public_key(Parity::Even).into();

            // 2. Compute and push a message hash for the key spend signature.
            let key_spend_hashed_message =
                Message::from(sighasher.taproot_key_spend_signature_hash(
                    input_index,
                    &sighash::Prevouts::All(&prevouts),
                    *sighash_type,
                )?);

            hashed_messages.push(Some(key_spend_hashed_message));

            // 3. Compute and push the key spend signature.
            let (schnorr_signature, output_key) = key_manager.sign_schnorr_message_with_tap_tweak(
                &key_spend_hashed_message,
                &full_public_key,
                merkle_root,
            )?;

            let key_spend_signature = Signature::Taproot(bitcoin::taproot::Signature {
                signature: schnorr_signature,
                sighash_type: *sighash_type,
            });

            // 4. Verify the signature:
            if !SignatureVerifier::new().verify_schnorr_signature(
                &schnorr_signature,
                &key_spend_hashed_message,
                output_key,
            ) {
                return Err(ProtocolBuilderError::KeySpendSignatureGenerationFailed);
            }

            signatures.push(Some(key_spend_signature));

            // 5. Update hashes and signatures for the input
            self.graph.update_hashed_messages(
                transaction_name,
                input_index as u32,
                hashed_messages,
            )?;
            self.graph
                .update_input_signatures(transaction_name, input_index as u32, signatures)?;
        };

        Ok(())
    }

    fn segwit_key_spend_sighash_and_signature<K: KeyStore>(
        &mut self,
        transaction_name: &str,
        input_index: usize,
        public_key: &PublicKey,
        value: &Amount,
        sighash_type: &EcdsaSighashType,
        key_manager: &KeyManager<K>,
    ) -> Result<(), ProtocolBuilderError> {
        let transaction = self.transaction(transaction_name)?.clone();
        let wpkh = public_key.wpubkey_hash().expect("key is compressed");
        let script_pubkey = ScriptBuf::new_p2wpkh(&wpkh);

        let mut sighasher = SighashCache::new(transaction);

        let hashed_message = Message::from(sighasher.p2wpkh_signature_hash(
            input_index,
            &script_pubkey,
            *value,
            *sighash_type,
        )?);

        let ecdsa_signature = key_manager.sign_ecdsa_message(&hashed_message, public_key)?;
        let signature = Signature::Ecdsa(bitcoin::ecdsa::Signature {
            signature: ecdsa_signature,
            sighash_type: *sighash_type,
        });

        self.graph.update_hashed_messages(
            transaction_name,
            input_index as u32,
            vec![Some(hashed_message)],
        )?;
        self.graph.update_input_signatures(
            transaction_name,
            input_index as u32,
            vec![Some(signature)],
        )?;
        Ok(())
    }

    fn segwit_script_spend_sighash_and_signature<K: KeyStore>(
        &mut self,
        transaction_name: &str,
        input_index: usize,
        script: &ProtocolScript,
        value: &Amount,
        sighash_type: &EcdsaSighashType,
        key_manager: &KeyManager<K>,
    ) -> Result<(), ProtocolBuilderError> {
        let (hashed_messages, signatures) = if script.skip_signing() {
            (vec![None], vec![None])
        } else {
            let transaction = self.transaction(transaction_name)?.clone();
            let script_hash = WScriptHash::from(script.get_script().clone());
            let script_pubkey = ScriptBuf::new_p2wsh(&script_hash);
            
            let mut sighasher = SighashCache::new(transaction);

            let hashed_message = Message::from(sighasher.p2wsh_signature_hash(
                input_index,
                &script_pubkey,
                *value,
                *sighash_type,
            )?);

            let ecdsa_signature =
                key_manager.sign_ecdsa_message(&hashed_message, &script.get_verifying_key())?;
            let signature = Signature::Ecdsa(bitcoin::ecdsa::Signature {
                signature: ecdsa_signature,
                sighash_type: *sighash_type,
            });

            (vec![Some(hashed_message)], vec![Some(signature)])
        };

        self.graph
            .update_hashed_messages(transaction_name, input_index as u32, hashed_messages)?;
        self.graph
            .update_input_signatures(transaction_name, input_index as u32, signatures)?;

        Ok(())
    }

    fn taproot_key_spend_witness(
        &self,
        spending_args: &SpendingArgs,
    ) -> Result<Witness, ProtocolBuilderError> {
        let mut witness = Witness::default();
        for value in spending_args.iter() {
            witness.push(value.clone());
            //last element in script_args is the signature
            //witness.push(signature.serialize());
        }

        Ok(witness)
    }

    fn taproot_script_spend_witness(
        &self,
        input_index: usize,
        taproot_leaf: &ScriptBuf,
        spend_info: &TaprootSpendInfo,
        spending_args: &SpendingArgs,
    ) -> Result<Witness, ProtocolBuilderError> {
        let secp = secp256k1::Secp256k1::new();

        let control_block =
            match spend_info.control_block(&(taproot_leaf.clone(), LeafVersion::TapScript)) {
                Some(cb) => cb,
                None => return Err(ProtocolBuilderError::InvalidSpendingScript(input_index)),
            };

        if !control_block.verify_taproot_commitment(
            &secp,
            spend_info.output_key().to_inner(),
            taproot_leaf,
        ) {
            return Err(ProtocolBuilderError::InvalidSpendingScript(input_index));
        }

        let mut witness = Witness::default();

        for value in spending_args.iter() {
            witness.push(value.clone());
            //last element in script_args is the signature
            //witness.push(signature.serialize());
        }

        witness.push(taproot_leaf.to_bytes());
        witness.push(control_block.serialize());

        Ok(witness)
    }

    fn segwit_key_spend_witness(
        &self,
        public_key: &PublicKey,
        spending_args: &SpendingArgs,
    ) -> Result<Witness, ProtocolBuilderError> {
        let mut witness = Witness::default();
        for value in spending_args.iter() {
            witness.push(value.clone());
            //last element in script_args is the signature
            //witness.push(signature.serialize());
        }

        witness.push(public_key.to_bytes());
        Ok(witness)
    }

    fn segwit_script_spend_witness(
        &self,
        script: &ProtocolScript,
        spending_args: &SpendingArgs,
    ) -> Result<Witness, ProtocolBuilderError> {
        let mut witness = Witness::default();
        for value in spending_args.iter() {
            witness.push(value.clone());
            //last element in script_args is the signature
            //witness.push(signature.serialize());
        }

        witness.push(script.get_script().to_bytes());
        Ok(witness)
    }

    fn check_empty_scripts(
        spending_scripts: &[ProtocolScript],
    ) -> Result<(), ProtocolBuilderError> {
        if spending_scripts.is_empty() {
            return Err(ProtocolBuilderError::EmptySpendingScripts);
        }

        Ok(())
    }

    fn check_empty_transaction_name(name: &str) -> Result<(), ProtocolBuilderError> {
        if name.trim().is_empty() || name.chars().all(|c| c == '\t') {
            return Err(ProtocolBuilderError::MissingTransactionName);
        }

        Ok(())
    }

    fn check_empty_connection_name(name: &str) -> Result<(), ProtocolBuilderError> {
        if name.trim().is_empty() || name.chars().all(|c| c == '\t') {
            return Err(ProtocolBuilderError::MissingTransactionName);
        }

        Ok(())
    }

    fn check_zero_rounds(rounds: u32) -> Result<(), ProtocolBuilderError> {
        if rounds == 0 {
            return Err(ProtocolBuilderError::InvalidZeroRounds);
        }

        Ok(())
    }
}<|MERGE_RESOLUTION|>--- conflicted
+++ resolved
@@ -950,14 +950,10 @@
             .get_input_spending_info(transaction_name, input_index as usize)?;
 
         let script = match input_spending_info.spending_type()? {
-<<<<<<< HEAD
-            OutputSpendingType::TaprootScript {
-=======
             OutputType::TaprootScriptUnspendableKey {
                 spending_scripts, ..
             } => spending_scripts[script_index as usize].clone(),
             OutputType::TaprootScriptAndKey {
->>>>>>> b3402977
                 spending_scripts, ..
             } => spending_scripts[script_index as usize].clone(),
             // TODO complete this for all other spending types and remove the "Unknown output type".to_string() value in the error
@@ -1096,11 +1092,7 @@
                 match spending_info.sighash_type() {
                     SighashType::Taproot(tap_sighash_type) => {
                         match spending_info.spending_type()? {
-<<<<<<< HEAD
-                            OutputSpendingType::TaprootTweakedKey { key, prevouts, .. } => {
-=======
                             OutputType::TaprootTweakedKey { key, prevouts, .. } => {
->>>>>>> b3402977
                                 self.taproot_key_spend_sighash(
                                     &transaction_name,
                                     index,
@@ -1134,7 +1126,6 @@
                                     spending_scripts,
                                     tap_sighash_type,
                                     prevouts,
-                                    id,
                                     key_manager,
                                     false,
                                 )?;
@@ -1210,11 +1201,7 @@
                 match spending_info.sighash_type() {
                     SighashType::Taproot(tap_sighash_type) => {
                         match spending_info.spending_type()? {
-<<<<<<< HEAD
-                            OutputSpendingType::TaprootTweakedKey { key, tweak, .. } => {
-=======
-                            OutputType::TaprootTweakedKey { .. } => {
->>>>>>> b3402977
+                            OutputType::TaprootTweakedKey { key, tweak, .. } => {
                                 self.taproot_key_spend_signature(
                                     &transaction_name,
                                     index,
@@ -1224,11 +1211,7 @@
                                     Some(tweak),
                                 )?;
                             }
-<<<<<<< HEAD
-                            OutputSpendingType::TaprootUntweakedKey { key, .. } => {
-=======
-                            OutputType::TaprootUntweakedKey { .. } => {
->>>>>>> b3402977
+                            OutputType::TaprootUntweakedKey { key, .. } => {
                                 self.taproot_key_spend_signature(
                                     &transaction_name,
                                     index,
@@ -1240,11 +1223,7 @@
                             }
                             OutputType::TaprootScriptUnspendableKey {
                                 ref spending_scripts,
-<<<<<<< HEAD
                                 internal_key,
-                                // ref internal_key,
-=======
->>>>>>> b3402977
                                 ..
                             } => {
                                 self.taproot_script_spend_signature(
@@ -1259,6 +1238,7 @@
                             }
                             OutputType::TaprootScriptAndKey {
                                 ref spending_scripts,
+                                internal_key,
                                 ..
                             } => {
                                 self.taproot_script_spend_signature(
@@ -1266,7 +1246,7 @@
                                     index,
                                     spending_scripts,
                                     tap_sighash_type,
-                                    id,
+                                    internal_key,
                                     key_manager,
                                     true,
                                 )?;
@@ -1570,7 +1550,6 @@
             )?);
 
             key_manager.generate_nonce(
-                //id,
                 MessageId::new_string_id(transaction_name, input_index as u32, script_index as u32)
                     .as_str(),
                 hashed_message.as_ref().to_vec(),
@@ -1590,20 +1569,11 @@
                     *sighash_type,
                 )?);
 
-<<<<<<< HEAD
-        let tweak = TapTweakHash::from_key_and_tweak(*internal_key, merkle_root).to_scalar();
-        let musig2_tweak = musig2::secp256k1::Scalar::from_be_bytes(tweak.to_be_bytes()).unwrap();
-
-        key_manager.generate_nonce(
-            //id,
-            MessageId::new_string_id(
-=======
             let tweak = TapTweakHash::from_key_and_tweak(*internal_key, merkle_root).to_scalar();
             let musig2_tweak =
                 musig2::secp256k1::Scalar::from_be_bytes(tweak.to_be_bytes()).unwrap();
 
             key_manager.generate_nonce(
-                id,
                 MessageId::new_string_id(
                     transaction_name,
                     input_index as u32,
@@ -1618,7 +1588,6 @@
             hashed_messages.push(Some(key_spend_hashed_message));
 
             self.graph.update_hashed_messages(
->>>>>>> b3402977
                 transaction_name,
                 input_index as u32,
                 hashed_messages,
@@ -1744,19 +1713,13 @@
         // There must be an extra hashed message for the key spend path.
         assert!(spending_scripts.len() + 1 == hashed_messages.len());
 
-<<<<<<< HEAD
         let full_public_key: PublicKey = internal_key.public_key(Parity::Even).into();
-        //warn!("translated into: {:?}", full_public_key);
-
-        for (index, _) in spending_scripts.iter().enumerate() {
-=======
         for (index, script) in spending_scripts.iter().enumerate() {
             if script.skip_signing() {
                 signatures.push(None);
                 continue;
             }
 
->>>>>>> b3402977
             let message_id =
                 MessageId::new_string_id(transaction_name, input_index as u32, index as u32);
             let schnorr_signature =
@@ -1770,16 +1733,6 @@
             signatures.push(Some(signature));
         }
 
-<<<<<<< HEAD
-        // Compute and push the key spend signature.
-        let message_id = MessageId::new_string_id(
-            transaction_name,
-            input_index as u32,
-            spending_scripts.len() as u32,
-        );
-        let schnorr_signature =
-            key_manager.get_aggregated_signature(&full_public_key, &message_id)?;
-=======
         if compute_key_path {
             // Compute and push the key spend signature.
             let message_id = MessageId::new_string_id(
@@ -1787,9 +1740,8 @@
                 input_index as u32,
                 spending_scripts.len() as u32,
             );
-            let schnorr_signature = key_manager.get_aggregated_signature(id, &message_id)?;
->>>>>>> b3402977
-
+            let schnorr_signature =
+                key_manager.get_aggregated_signature(&full_public_key, &message_id)?;
             let key_spend_signature = Signature::Taproot(bitcoin::taproot::Signature {
                 signature: schnorr_signature,
                 sighash_type: *sighash_type,
@@ -1857,9 +1809,9 @@
             vec![None]
         } else {
             let hashed_messages = self.graph.get_transaction_spending_info(transaction_name)?
-            [input_index]
-            .hashed_messages()
-            .clone();
+                [input_index]
+                .hashed_messages()
+                .clone();
 
             // There must be only one hashed message for the script spend path
             assert!(hashed_messages.len() == 1);
@@ -2096,7 +2048,7 @@
             let transaction = self.transaction(transaction_name)?.clone();
             let script_hash = WScriptHash::from(script.get_script().clone());
             let script_pubkey = ScriptBuf::new_p2wsh(&script_hash);
-            
+
             let mut sighasher = SighashCache::new(transaction);
 
             let hashed_message = Message::from(sighasher.p2wsh_signature_hash(
