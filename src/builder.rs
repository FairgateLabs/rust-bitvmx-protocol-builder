use bitcoin::{TapSighashType, Transaction};

<<<<<<< HEAD
use crate::{errors::TemplateBuilderError, graph::Graph, params::{ConnectionParams, DefaultParams, RoundParams, TemplateParams}, scripts::ScriptWithParams, template::{PreviousOutput, Template}, templates::Templates};
use anyhow::Result as AnyResult;
=======
use crate::{errors::TemplateBuilderError, graph::Graph, params::{ConnectionParams, DefaultParams, RoundParams, TemplateParams}, scripts::ScriptWithParams, template::{PreviousOutput, Template}};

>>>>>>> 9734ec04
pub struct TemplateBuilder {
    graph: Graph,
    defaults: DefaultParams,
    finalized: bool,
}

impl TemplateBuilder {
    pub fn new(defaults: DefaultParams) -> Result<Self, TemplateBuilderError> {
        let graph =  match Graph::new(defaults.graph_path()) {
            Ok(graph) => graph,
            Err(_) => return Err(TemplateBuilderError::GraphBuildingError)
        };
        let builder = TemplateBuilder {
<<<<<<< HEAD
            graph,
            templates: Templates::new(),
=======
            graph: Graph::new(),
>>>>>>> 9734ec04
            defaults,
            finalized: false,
        };

        Ok(builder)
    }

    /// Creates a new template as the starting point of the DAG. 
    /// Short version of the start method, it uses the seedup scripts from the config.
    pub fn add_start(&mut self, name: &str) -> Result<(), TemplateBuilderError> {
        let template_params = self.defaults.template_from_params()?;
        self.start(name, template_params)
    }

    /// Creates a connection between two templates. 
    /// Short version of the connect method, it uses the seedup scripts from the config.
    pub fn add_connection(&mut self, from: &str, to: &str, spending_scripts: &[ScriptWithParams]) -> Result<(), TemplateBuilderError> {
        let connection_params = self.defaults.connection_params(spending_scripts)?;
        self.connect(from, to, self.defaults.get_protocol_amount(), self.defaults.get_sighash_type(), connection_params)
    }

    /// Creates a connection between two templates for a given number of rounds creating the intermediate templates to complete the DAG. 
    /// Short version of the connect_rounds method, it uses the seedup scripts from the config.
    pub fn add_rounds(&mut self, rounds: u32, from: &str, to: &str, spending_scripts_from: &[ScriptWithParams], spending_scripts_to: &[ScriptWithParams]) -> Result<(String, String), TemplateBuilderError> { 
        let direct_connection = self.defaults.connection_params(spending_scripts_from)?;
        let reverse_connection = self.defaults.reverse_connection_params(spending_scripts_to)?;

        let round_params = RoundParams::new(direct_connection, reverse_connection);
        
        self.connect_rounds(rounds, from, to, self.defaults.get_protocol_amount(), self.defaults.get_sighash_type(), round_params)
    }   

    /// Creates a new template as the starting point of the DAG.
    pub fn start(&mut self, name: &str, template_params: TemplateParams) -> Result<(), TemplateBuilderError> {
        self.finalized = false;

        if self.graph.contains_template(name) {
            return Err(TemplateBuilderError::TemplateAlreadyExists(name.to_string()));
        }
        
        self.add_or_create_template(name, template_params)?;
        Ok(())
    }

    /// Creates a connection between two templates.
    pub fn connect(&mut self, from: &str, to: &str, protocol_amount: u64, sighash_type: TapSighashType, connection_params: ConnectionParams) -> Result<(), TemplateBuilderError> {
        self.finalized = false;

        if self.graph.is_ended(from) {
            return Err(TemplateBuilderError::TemplateEnded(from.to_string()));
        }
        
        if self.graph.is_ended(to) {
            return Err(TemplateBuilderError::TemplateEnded(to.to_string()));
        }

        // Create the from template if it doesn't exist and push the output that will be spent
        let from_template = self.add_or_create_template(from, connection_params.template_from())?;
        let output = from_template.push_output(protocol_amount, &connection_params.spending_scripts_with_params())?;

        // Create the to template if it doesn't exist and push the input that will spend the previously created output
        let to_template = self.add_or_create_template(to, connection_params.template_to())?;
        let next_input = to_template.push_input(sighash_type, output, &connection_params.spending_scripts_with_params());

        // Add to the from_template the recently created next input for later updates of the txid in connected inputs
        self.get_template_mut(from)?.push_next_input(next_input);

        // Connect the templates in the graph
<<<<<<< HEAD
        match self.graph.add_edge(from, to){
            Ok(_) => {},
            Err(_) => return Err(TemplateBuilderError::GraphBuildingError)
        };
=======
        self.graph.connect(from, to);
>>>>>>> 9734ec04

        Ok(())
    }

    /// Creates a connection between two templates for a given number of rounds creating the intermediate templates to complete the DAG.
    pub fn connect_rounds(&mut self, rounds: u32, from: &str, to: &str, protocol_amount: u64, sighash_type: TapSighashType, round_params: RoundParams) -> Result<(String, String), TemplateBuilderError> {
        // To create the names for the intermediate templates in the rounds. We will use the following format: {name}_{round}.
        let mut from_round;
        let mut to_round;

        // In each round we will connect the from template to the to template and then the to template to the from template.
        // we need to do this because the templates are connected in a DAG.
        for round in 0..rounds - 1{
            // Create the new names for the intermediate templates in the direct connection (from -> to).
            from_round = format!("{0}_{1}", from, round);
            to_round = format!("{0}_{1}", to, round);

            // Connection between the from and to templates using the spending_scripts_from.
            self.connect(&from_round, &to_round, protocol_amount, sighash_type, round_params.direct_connection())?;

            // Create the new names for the intermediate templates in the reverse connection (to -> from).
            from_round = format!("{0}_{1}", from, round + 1);
            to_round = format!("{0}_{1}", to, round);

            // Reverse connection between the to and from templates using the spending_scripts_to.
            self.connect(&to_round, &from_round, protocol_amount, sighash_type, round_params.reverse_connection())?;
        };

        // We don't need the last reverse connection, thus why we perform the last direct connection outside the loop.
        // Create the new names for the last direct connection (from -> to).
        from_round = format!("{0}_{1}", from, rounds - 1);
        to_round = format!("{0}_{1}", to, rounds - 1);

        // Last direct connection using spending_scripts_from.
        self.connect(&from_round, &to_round, protocol_amount, sighash_type, round_params.direct_connection())?;

        Ok((format!("{0}_{1}", from, 0), to_round))
    }

    /// Marks an existing template as one end of the DAG. It will create an output that later could be spent by any transaction outside the DAG.
    pub fn end(&mut self, name: &str, spending_conditions: &[ScriptWithParams]) -> Result<PreviousOutput, TemplateBuilderError> {
        self.finalized = false;
        
        if !self.graph.contains_template(name) {
            return Err(TemplateBuilderError::MissingTemplate(name.to_string()));
        }

        if self.graph.is_ended(name) {
            return Err(TemplateBuilderError::TemplateAlreadyEnded(name.to_string()));
        }

        self.graph.end_template(name);

        let protocol_amount = self.defaults.get_protocol_amount();
        let template = self.get_template_mut(name)?;

        Ok(template.push_output(protocol_amount, spending_conditions)?)
    }
    
    /// It marks the DAG as finalized, and triggers an ordered update of the txids of each template in the DAG.
    pub fn finalize(&mut self) -> AnyResult<()> {
        self.finalized = true;
        self.update_inputs()?;
        Ok(())
    }

    /// After marking the DAG as finalized with all the txids updated, it computes the spend signature hashes for each template.
    pub fn build_templates(&mut self) -> AnyResult<Vec<Template>> {
        if !self.finalized {
            return Err(TemplateBuilderError::NotFinalized.into());
        }

        for template in self.graph.templates_mut() {
            template.compute_spend_signature_hashes()?;
        } 

        Ok(self.graph.templates().cloned().collect())
    }

    /// Finalizes the DAG and builds the templates in one step.
    pub fn finalize_and_build(&mut self) -> AnyResult<Vec<Template>> {
        self.finalize()?;
        self.build_templates()
    }

    /// Returns the transactions of the finalized templates.
    pub fn get_transactions(&self) -> Result<Vec<Transaction>, TemplateBuilderError> {
        if !self.finalized {
            return Err(TemplateBuilderError::NotFinalized);
        }
        
        Ok(self.graph.templates().map(|template| template.get_transaction()).collect())
    }

    /// Resets the builder to its initial state discarding all the templates and the graph.
<<<<<<< HEAD
    pub fn reset(&mut self) -> Result<(), TemplateBuilderError>{
        self.graph = match Graph::new(self.defaults.graph_path()) {
            Ok(graph) => graph,
            Err(_) => return Err(TemplateBuilderError::GraphBuildingError)
        };
        self.templates = Templates::new();
=======
    pub fn reset(&mut self) {
        self.graph = Graph::new();
>>>>>>> 9734ec04
        self.finalized = false;

        Ok(())
    }

    /// Adds a new template to the templates HashMap and the graph if it doesn't exist, otherwise it returns the existing template.
    fn add_or_create_template(&mut self, name: &str, template_params: TemplateParams) -> Result<&mut Template, TemplateBuilderError> {
        if !self.graph.contains_template(name) {
            let template = Template::new(
                name, 
                &template_params.get_speedup_script(), 
                template_params.get_speedup_amount(), 
                &template_params.get_timelock_script(), 
                template_params.get_locked_amount()
            );

<<<<<<< HEAD
            self.templates.add_template(name, template);
            match self.graph.add_node(name){
              Ok(_) => {},
              Err(_) => return Err(TemplateBuilderError::GraphBuildingError)  
            };
=======
            self.graph.add_template(name, template);
>>>>>>> 9734ec04
        }

        self.get_template_mut(name)
    }

    /// Updates the txids of each template in the DAG in topological order.
    /// It will update the txid of the template and the txid of the connected inputs.
<<<<<<< HEAD
    fn update_inputs(&mut self) -> AnyResult <()> {
        let sorted_templates = self.graph.topological_sort()?;
=======
    fn update_inputs(&mut self) -> Result <(), TemplateBuilderError> {
        let sorted_templates = self.graph.sort()?;
>>>>>>> 9734ec04

        for from in sorted_templates {
            let template = self.get_template_mut(&from)?;
            let txid = template.compute_txid();
            
            for input in template.get_next_inputs(){
                let template = self.get_template_mut(input.get_to())?;
                template.update_input(input.get_index(), txid);   
            }
        }

        Ok(())
    }

    fn get_template_mut(&mut self, name: &str) -> Result<&mut Template, TemplateBuilderError> {
        match self.graph.get_template_mut(name) {
            Some(template) => Ok(template),
            None => Err(TemplateBuilderError::MissingTemplate(name.to_string())),
        }
    }
}

#[cfg(test)]
mod tests {
    use std::env;
    use anyhow::Result;
    use bitcoin::{bip32::Xpub, key::rand::{random, RngCore}, secp256k1::{self, Message}, taproot::Signature, Amount, Network, TapSighashType};
    use key_manager::{errors::KeyManagerError, key_manager::KeyManager, keystorage::database::DatabaseKeyStore, verifier::SignatureVerifier, winternitz::{WinternitzPublicKey, WinternitzType}};
    use crate::{errors::TemplateBuilderError, params::DefaultParams, scripts::{self, ScriptWithParams}, template::Template};
    use super::TemplateBuilder;
    use rand::thread_rng;

    #[test]
    fn test_single_connection() -> Result<()> {
        let protocol_amount = 200;
        let speedup_amount = 9_999_859;
        let locked_amount = 5_000_000_000;

        let mut key_manager = test_key_manager()?;
        let verifying_key = key_manager.derive_winternitz(4, WinternitzType::SHA256, 0)?;

        let spending_scripts = dummy_spending_scripts(&verifying_key);

        let mut builder = test_template_builder()?;

        builder.add_start("A")?;
        builder.add_connection("A", "B", &spending_scripts)?;
        builder.end("B", &spending_scripts)?;

        let mut templates = builder.finalize_and_build()?;

        let mut key_manager = test_key_manager()?;
        let signed_templates = sign_templates(&mut key_manager, &mut templates)?;

        assert!(signed_templates.len() == 2);

        let template_a = signed_templates.iter().find(|template| template.get_name() == "A").unwrap();
        let next_inputs = template_a.get_next_inputs();
        assert_eq!(next_inputs.len(), 1);
        assert_eq!(next_inputs[0].get_to(), "B");
        assert_eq!(next_inputs[0].get_index(), 0);

        // We should have 3 outputs in the transaction, the speedup output, the timelocked output and the protocol output.
        let transaction_a = template_a.get_transaction();
        assert_eq!(transaction_a.output.len(), 3);

        // The first output has the speedup amount
        let speedup_output = transaction_a.output.first().unwrap();
        assert_eq!(speedup_output.value, Amount::from_sat(speedup_amount));

        // The second output has the locked amount
        let locked_output = transaction_a.output.get(1).unwrap();
        assert_eq!(locked_output.value, Amount::from_sat(locked_amount));
        
        // The third output has the protocol amount
        let protocol_output = transaction_a.output.get(2).unwrap();
        assert_eq!(protocol_output.value, Amount::from_sat(protocol_amount));

        let template_b = signed_templates.iter().find(|template| template.get_name() == "B").unwrap();

        assert_eq!(template_b.get_inputs().len(), 1);

        // The third output from A is the protocol output we will be consuming in B
        let previous_outputs = template_b.get_previous_outputs();        
        assert_eq!(previous_outputs.len(), 1);
        assert_eq!(previous_outputs[0].get_from(), "A");
        assert_eq!(previous_outputs[0].get_index(), 2);

        for spending_info in template_b.get_inputs() {
            let verifying_key = spending_info.get_verifying_key().unwrap();
            for spending_path in spending_info.get_spending_paths() {
                let sighash = spending_path.get_sighash().unwrap();
                let message = &Message::from(sighash);

                assert!(SignatureVerifier::default().verify_schnorr_signature(
                    &spending_path.get_signature().unwrap().signature, 
                    message, 
                    verifying_key)
                );
            }
        }

        let transaction_b = template_b.get_transaction();
        assert_eq!(transaction_b.input.len(), 1);
        
        let protocol_input = transaction_b.input.first().unwrap();
        assert_eq!(protocol_input.previous_output.txid, template_a.get_transaction().compute_txid());

        // We should have 3 outputs in the transaction, the speedup output, the timelocked output and the protocol output.
        assert_eq!(transaction_b.output.len(), 3);

        // The first output has the speedup amount
        let speedup_output = transaction_b.output.first().unwrap();
        assert_eq!(speedup_output.value, Amount::from_sat(speedup_amount));

        // The second output has the locked amount
        let locked_output = transaction_b.output.get(1).unwrap();
        assert_eq!(locked_output.value, Amount::from_sat(locked_amount));
        
        // The third output has the protocol amount
        let protocol_output = transaction_b.output.get(2).unwrap();
        assert_eq!(protocol_output.value, Amount::from_sat(protocol_amount));

        Ok(())
    }

    #[test]
    fn test_rounds() -> Result<()> {
        let rounds = 3;

        let mut key_manager = test_key_manager()?;
        let verifying_key = key_manager.derive_winternitz(4, WinternitzType::SHA256, 0)?;

        let spending_scripts = dummy_spending_scripts(&verifying_key);
        let spending_scripts_from = dummy_spending_scripts(&verifying_key);
        let spending_scripts_to = dummy_spending_scripts(&verifying_key);

        let mut builder = test_template_builder()?;
        
        let (from_rounds, to_rounds) = builder.add_rounds(rounds, "B", "C", &spending_scripts_from, &spending_scripts_to)?;
        
        builder.add_start("A")?;
        builder.add_connection("A", &from_rounds, &spending_scripts)?;
        builder.end(&to_rounds, &spending_scripts)?;

        let templates = builder.finalize_and_build()?;
    
        assert!(templates.len() as u32 == rounds * 2 + 1);

        let mut template_names: Vec<String> = templates.iter().map(|t| t.get_name().to_string()).collect();
        template_names.sort();

        assert_eq!(&template_names, &["A", "B_0", "B_1", "B_2", "C_0", "C_1", "C_2"]);
        
        Ok(())
    }

    #[test]
    fn test_multiple_connections() -> Result<()> {
        let rounds = 3;

        let mut key_manager = test_key_manager()?;
        let master_xpub = key_manager.generate_master_xpub()?;
        let verifying_key = key_manager.derive_winternitz(4, WinternitzType::SHA256, 0)?;
     
        let spending_scripts = dummy_spending_scripts(&verifying_key);
        let spending_scripts_from = dummy_spending_scripts(&verifying_key);
        let spending_scripts_to = dummy_spending_scripts(&verifying_key);

        let mut builder = test_template_builder()?;    

        builder.add_start("A")?;
        builder.add_connection("A", "B", &spending_scripts)?;
        builder.add_connection("A", "C", &spending_scripts)?;
        builder.add_connection("B", "D", &spending_scripts)?;
        builder.add_connection("C", "D", &spending_scripts)?;
        builder.add_connection("D", "E", &spending_scripts)?;
        builder.add_connection("A", "F", &spending_scripts)?;
        builder.add_connection("D", "F", &spending_scripts)?;
        builder.add_connection("F", "G", &spending_scripts)?;

        let (from_rounds, to_rounds) = builder.add_rounds(rounds, "H", "I", &spending_scripts_from, &spending_scripts_to)?;

        builder.add_connection("G", &from_rounds, &spending_scripts)?;
        builder.end(&to_rounds, &spending_scripts)?;
        builder.end("E", &spending_scripts)?;
    
        let mut templates = builder.finalize_and_build()?;
        let signed_templates = sign_templates(&mut key_manager, &mut templates)?;

        assert!(signed_templates.len() == 13);

        let mut template_names: Vec<String> = signed_templates.iter().map(|t| t.get_name().to_string()).collect();

        assert!(verify_templates_signatures(master_xpub, signed_templates)?);
        
        template_names.sort();

        assert_eq!(&template_names, &["A", "B", "C", "D", "E", "F", "G", "H_0", "H_1", "H_2", "I_0", "I_1", "I_2"]);

        Ok(())
    }

    #[test]
    fn test_starting_ending_templates() -> Result<()> {
        let mut key_manager = test_key_manager()?;
        let verifying_key = key_manager.derive_winternitz(4, WinternitzType::SHA256, 0)?;
        let spending_scripts = dummy_spending_scripts(&verifying_key);

        let mut builder = test_template_builder()?;

        builder.add_start("A")?;
        builder.add_connection("A", "B", &spending_scripts)?;
        builder.end("B", &spending_scripts)?;

        // Ending a template twice should fail
        let result = builder.end("B", &spending_scripts);
        assert!(matches!(result, Err(TemplateBuilderError::TemplateAlreadyEnded(_))));

        // Adding a connection to an ended template should fail
        let result = builder.add_connection("C", "B", &spending_scripts);
        assert!(matches!(result, Err(TemplateBuilderError::TemplateEnded(_))));

        let result = builder.add_connection("B", "C", &spending_scripts);
        assert!(matches!(result, Err(TemplateBuilderError::TemplateEnded(_))));

        // Cannot end a template that doesn't exist in the graph
        let result = builder.end("C", &spending_scripts);
        assert!(matches!(result, Err(TemplateBuilderError::MissingTemplate(_))));

        // Cannot mark an existing template in the graph as the starting point
        let result = builder.add_start("B");
        assert!(matches!(result, Err(TemplateBuilderError::TemplateAlreadyExists(_))));

        // Cannot start a template twice
        builder.add_start("D")?;
        let result = builder.add_start("D");
        assert!(matches!(result, Err(TemplateBuilderError::TemplateAlreadyExists(_))));

        Ok(())
    }

    fn temp_storage() -> String {
        let dir = env::temp_dir();
        let mut rng = thread_rng();
        let index = rng.next_u32();
        dir.join(format!("storage_{}.db", index)).to_string_lossy().into_owned()  
    }

    fn test_template_builder() -> Result<TemplateBuilder, TemplateBuilderError> {
        let mut key_manager = test_key_manager()?;

        let master_xpub = key_manager.generate_master_xpub()?;

        let speedup_from_key = &key_manager.derive_public_key(master_xpub, 0)?;
        let speedup_to_key = &key_manager.derive_public_key(master_xpub, 1)?;
        let timelock_from_key = &key_manager.derive_public_key(master_xpub, 2)?;
        let timelock_to_key = &key_manager.derive_public_key(master_xpub, 2)?;

        let protocol_amount = 200;
        let speedup_amount = 9_999_859;
        let timelock_blocks: u8 = 100;
        let locked_amount = 5_000_000_000;
        let sighash_type = TapSighashType::All;

        let defaults = DefaultParams::new(
            protocol_amount, 
            speedup_from_key, 
            speedup_to_key, 
            speedup_amount, 
            timelock_blocks, 
            timelock_from_key, 
            timelock_to_key, 
            locked_amount, 
            sighash_type,
            temp_storage()
        )?;

        let builder = TemplateBuilder::new(defaults)?;
        Ok(builder)
    }
    
    fn test_key_manager() -> Result<KeyManager<DatabaseKeyStore>, KeyManagerError> {
        let network = Network::Regtest;
        let keystore_path = temp_storage_path();
        let keystore_password = b"secret password".to_vec(); 
        let key_derivation_path: &str = "m/101/1/0/0/";
        let key_derivation_seed = random(); 
        let winternitz_seed = random_bytes();

        let database_keystore = DatabaseKeyStore::new(keystore_path, keystore_password, network)?;
        let key_manager = KeyManager::new(
            network,
            key_derivation_path,
            key_derivation_seed,
            winternitz_seed,
            database_keystore,
        )?;
    
        Ok(key_manager)
    }

    fn sign_templates<'a>(key_manager: &'a mut KeyManager<DatabaseKeyStore>, templates: &'a mut Vec<Template>) -> Result<&'a mut Vec<Template>, TemplateBuilderError> {
        for (index, template) in templates.iter_mut().enumerate() {
            let public_key = key_manager.derive_keypair(index as u32)?;
    
            for (input_index, spending_info) in template.get_inputs().iter().enumerate() {
                for spending_path in spending_info.get_spending_paths() {
                    let signature: secp256k1::schnorr::Signature = key_manager.sign_schnorr_message(&Message::from(spending_path.get_sighash().unwrap()), &public_key)?;
                    let taproot_signature = Signature{ signature, sighash_type: spending_path.get_sighash_type() };

                    template.push_signature(input_index, spending_path, taproot_signature, &public_key);
                }
            }
        }
    
        Ok(templates)
    
        //taproot_signature.serialize().to_vec();
        //let mut sig_ser = signature.serialize_der().to_vec();
        //sig_ser.push(sighash_type as u8);
    }

    fn verify_templates_signatures(master_xpub: Xpub, signed_templates: &[Template]) -> Result<bool, TemplateBuilderError> {
        let  mut key_manager = test_key_manager()?;

        for (index, template) in signed_templates.iter().enumerate() {
            let public_key = key_manager.derive_public_key(master_xpub, index as u32)?;
    
            for spending_info in template.get_inputs().iter() {
                for spending_path in spending_info.get_spending_paths() {
                    let message = &Message::from(spending_path.get_sighash().unwrap());
                    if !SignatureVerifier::default().verify_schnorr_signature(&spending_path.get_signature().unwrap().signature, message, public_key) {
                        return Ok(false);
                    }
                }
            }
        }
    
        Ok(true)
    }

    fn random_bytes() -> [u8; 32] {
        let mut seed = [0u8; 32];
        secp256k1::rand::thread_rng().fill_bytes(&mut seed);
        seed
    }

    fn random_u32() -> u32 {
        secp256k1::rand::thread_rng().next_u32()
    }

    fn temp_storage_path() -> String {
        let dir = env::temp_dir();

        let storage_path = dir.join(format!("secure_storage_{}.db", random_u32()));
        storage_path.to_str().expect("Failed to get path to temp file").to_string()
    }

    fn dummy_spending_scripts(verifying_key: &WinternitzPublicKey) -> Vec<ScriptWithParams> {
        vec![
            scripts::verify_single_value("x", verifying_key),
            scripts::verify_single_value("y", verifying_key),
            scripts::verify_single_value("z", verifying_key),
        ]
    }
}<|MERGE_RESOLUTION|>--- conflicted
+++ resolved
@@ -1,12 +1,8 @@
 use bitcoin::{TapSighashType, Transaction};
 
-<<<<<<< HEAD
 use crate::{errors::TemplateBuilderError, graph::Graph, params::{ConnectionParams, DefaultParams, RoundParams, TemplateParams}, scripts::ScriptWithParams, template::{PreviousOutput, Template}, templates::Templates};
 use anyhow::Result as AnyResult;
-=======
-use crate::{errors::TemplateBuilderError, graph::Graph, params::{ConnectionParams, DefaultParams, RoundParams, TemplateParams}, scripts::ScriptWithParams, template::{PreviousOutput, Template}};
-
->>>>>>> 9734ec04
+
 pub struct TemplateBuilder {
     graph: Graph,
     defaults: DefaultParams,
@@ -20,12 +16,7 @@
             Err(_) => return Err(TemplateBuilderError::GraphBuildingError)
         };
         let builder = TemplateBuilder {
-<<<<<<< HEAD
             graph,
-            templates: Templates::new(),
-=======
-            graph: Graph::new(),
->>>>>>> 9734ec04
             defaults,
             finalized: false,
         };
@@ -94,14 +85,7 @@
         self.get_template_mut(from)?.push_next_input(next_input);
 
         // Connect the templates in the graph
-<<<<<<< HEAD
-        match self.graph.add_edge(from, to){
-            Ok(_) => {},
-            Err(_) => return Err(TemplateBuilderError::GraphBuildingError)
-        };
-=======
         self.graph.connect(from, to);
->>>>>>> 9734ec04
 
         Ok(())
     }
@@ -197,17 +181,12 @@
     }
 
     /// Resets the builder to its initial state discarding all the templates and the graph.
-<<<<<<< HEAD
     pub fn reset(&mut self) -> Result<(), TemplateBuilderError>{
         self.graph = match Graph::new(self.defaults.graph_path()) {
             Ok(graph) => graph,
             Err(_) => return Err(TemplateBuilderError::GraphBuildingError)
         };
         self.templates = Templates::new();
-=======
-    pub fn reset(&mut self) {
-        self.graph = Graph::new();
->>>>>>> 9734ec04
         self.finalized = false;
 
         Ok(())
@@ -224,15 +203,7 @@
                 template_params.get_locked_amount()
             );
 
-<<<<<<< HEAD
-            self.templates.add_template(name, template);
-            match self.graph.add_node(name){
-              Ok(_) => {},
-              Err(_) => return Err(TemplateBuilderError::GraphBuildingError)  
-            };
-=======
             self.graph.add_template(name, template);
->>>>>>> 9734ec04
         }
 
         self.get_template_mut(name)
@@ -240,13 +211,8 @@
 
     /// Updates the txids of each template in the DAG in topological order.
     /// It will update the txid of the template and the txid of the connected inputs.
-<<<<<<< HEAD
-    fn update_inputs(&mut self) -> AnyResult <()> {
-        let sorted_templates = self.graph.topological_sort()?;
-=======
     fn update_inputs(&mut self) -> Result <(), TemplateBuilderError> {
         let sorted_templates = self.graph.sort()?;
->>>>>>> 9734ec04
 
         for from in sorted_templates {
             let template = self.get_template_mut(&from)?;
