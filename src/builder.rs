--- conflicted
+++ resolved
@@ -105,37 +105,23 @@
     }
 
     fn connect_protocol(&mut self, from: &str, to: &str, connection_amount: u64, locked_blocks: u16, sighash_type: TapSighashType, from_params: TemplateParams, to_params: TemplateParams, spending_scripts: &[ScriptWithParams]) -> Result<(), TemplateBuilderError> {
-        // Create the from template if it doesn't exist and push the output that will be spent
-<<<<<<< HEAD
-        let mut from_template = self.add_or_create_template(from, connection_params.template_from())?;
-        let (output, taproot_spend_info) = from_template.push_output(protocol_amount, &connection_params.spending_scripts_with_params())?;
-        self.graph.add_template(from, from_template)?;
-
-        // Create the to template if it doesn't exist and push the input that will spend the previously created output
-        let mut to_template = self.add_or_create_template(to, connection_params.template_to())?;
-        let next_input = to_template.push_taproot_input(sighash_type, output, taproot_spend_info,&connection_params.spending_scripts_with_params());
-        self.graph.add_template(to, to_template)?;
-
-=======
         let from_template = self.add_or_create_template(from, from_params)?;
         let (output, taproot_spend_info) = from_template.push_output(connection_amount, spending_scripts)?;
-
+        self.graph.add_template(from, from_template)?;
+      
         // Create the to template if it doesn't exist and push the input that will spend the previously created output
         let to_template = self.add_or_create_template(to, to_params)?;
         let next_input = to_template.push_taproot_input(sighash_type, output, locked_blocks, taproot_spend_info, spending_scripts);
-   
->>>>>>> 618860dc
+        self.graph.add_template(to, to_template)?;
+
         // Add to the from_template the recently created next input for later updates of the txid in connected inputs
         let mut template = self.get_template(from)?;
         template.push_next_input(next_input);
         self.graph.add_template(from, template)?;
-
-<<<<<<< HEAD
+      
         // Connect the templates in the graph
         self.graph.connect(from, to)?;
 
-=======
->>>>>>> 618860dc
         Ok(())
     }
 
@@ -193,14 +179,9 @@
         let mut template = self.get_template(name)?;
 
         let (end_output, _) = template.push_output(protocol_amount, spending_conditions)?;
-
-<<<<<<< HEAD
         self.graph.add_template(name, template)?;
 
         Ok(output)
-=======
-        Ok(end_output)
->>>>>>> 618860dc
     }
     
     /// It marks the DAG as finalized, and triggers an ordered update of the txids of each template in the DAG.
@@ -265,14 +246,9 @@
     }
 
     /// Adds a new template to the templates HashMap and the graph if it doesn't exist, otherwise it returns the existing template.
-<<<<<<< HEAD
+
     fn add_or_create_template(&mut self, name: &str, template_params: TemplateParams) -> Result<Template, TemplateBuilderError> {
         if !self.graph.contains_template(name)? {
-=======
-    fn add_or_create_template(&mut self, name: &str, template_params: TemplateParams) -> Result<&mut Template, TemplateBuilderError> {
-        if !self.graph.contains_template(name) {
-
->>>>>>> 618860dc
             let template = Template::new(
                 name, 
                 &template_params.get_speedup_script(), 
