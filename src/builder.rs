use std::{cmp, collections::HashMap, path::PathBuf};

use bitcoin::{hashes::Hash, key::{Secp256k1, TweakedPublicKey, UntweakedPublicKey}, locktime, secp256k1::{self, All, Message, Scalar}, sighash::{self, SighashCache}, taproot::{LeafVersion, TaprootBuilder, TaprootSpendInfo}, transaction, Amount, EcdsaSighashType, OutPoint, PublicKey, ScriptBuf, Sequence, TapLeafHash, TapSighashType, Transaction, Txid, WScriptHash, Witness, XOnlyPublicKey};
use key_manager::{key_manager::KeyManager, keystorage::keystore::KeyStore, winternitz::WinternitzSignature};

use crate::{errors::ProtocolBuilderError, graph::{InputSpendingInfo, OutputSpendingType, SighashType, TransactionGraph}, scripts::ProtocolScript, unspendable::unspendable_key};

#[derive(Debug, Clone)]
pub enum Signature {
    Ecdsa(bitcoin::ecdsa::Signature),
    Taproot(bitcoin::taproot::Signature),
}

#[derive(Clone, Debug)]
pub struct InputSignatures {
    signatures: Vec<Signature>,
}

impl InputSignatures {
    pub fn new(signatures: Vec<Signature>) -> Self {
        InputSignatures {
            signatures,
        }
    }

    pub fn iter(&self) -> std::slice::Iter<'_, Signature> {
        self.signatures.iter()
    }
}

pub struct ProtocolBuilder {
    protocol: Protocol,
}

pub struct Protocol {
    name: String,
    graph: TransactionGraph,
}

#[derive(Clone, Debug)]
pub struct SpendingArgs {
    args: Vec<Vec<u8>>, 
    taproot_leaf: Option<ScriptBuf>,
}

impl SpendingArgs {
    pub fn new_taproot_args(taproot_leaf: &ScriptBuf) -> Self {
        SpendingArgs {
            args: vec![],
            taproot_leaf: Some(taproot_leaf.clone())
        }
    }

    pub fn new_args() -> Self {
        SpendingArgs {
            args: vec![],
            taproot_leaf: None,
        }
    }

    pub fn push_slice(&mut self, args: &[u8]) -> &mut Self{
        self.args.push(args.to_vec());
        self
    }

    pub fn push_taproot_signature(&mut self, taproot_signature: bitcoin::taproot::Signature) -> &mut Self {
        self.push_slice(&taproot_signature.serialize());
        self
    }

    pub fn push_ecdsa_signature(&mut self, ecdsa_signature: bitcoin::ecdsa::Signature) -> &mut Self {
        self.push_slice(&ecdsa_signature.serialize());
        self
    }

    pub fn push_winternitz_signature(&mut self, winternitz_signature: WinternitzSignature) -> &mut Self {
        let hashes = winternitz_signature.to_hashes();
        let digits = winternitz_signature.message_digits();

        for (hash, digit) in hashes.iter().zip(digits.iter()) {  
            let digit = if *digit == 0 {
                [].to_vec()
            } else {
                [*digit].to_vec()
            };

            self.push_slice(hash);
            self.push_slice(&digit);
        }

        self
    }

    pub fn get_taproot_leaf(&self) -> Option<ScriptBuf> {
        self.taproot_leaf.clone()
    }

    pub fn iter(&self) -> std::slice::Iter<'_, Vec<u8>>{
        self.args.iter()
    }
}

impl Protocol {
    pub fn new(name: &str, graph_storage_path: PathBuf) -> Result<Self, ProtocolBuilderError> {
        let graph = TransactionGraph::new(graph_storage_path)?;
        Ok(Protocol {
            name: name.to_string(),
            graph,
        })
    }

    pub fn add_taproot_tweaked_key_spend_output(&mut self, transaction_name: &str, value: u64, internal_key: &PublicKey, tweak: &Scalar) -> Result<&mut Self, ProtocolBuilderError> {
        let secp = secp256k1::Secp256k1::new();
        let untweaked_key: UntweakedPublicKey = XOnlyPublicKey::from(*internal_key);
        let (output_key, tweaked_parity) = untweaked_key.add_tweak(&secp, tweak)?;
        
        if !output_key.tweak_add_check(&secp, &output_key, tweaked_parity, *tweak) {
            return Err(ProtocolBuilderError::TweakError(bitcoin::secp256k1::Error::InvalidTweak));
        }

        let script_pubkey = ScriptBuf::new_p2tr_tweaked(TweakedPublicKey::dangerous_assume_tweaked(output_key));
        let value = Amount::from_sat(value);

        let spending_type = OutputSpendingType::new_taproot_tweaked_key_spend(internal_key, tweak);
        self.add_transaction_output(transaction_name, value, script_pubkey, spending_type)?;
        
        Ok(self)
    }
    
    pub fn add_taproot_key_spend_output(&mut self, transaction_name: &str, value: u64, internal_key: &PublicKey) -> Result<&mut Self, ProtocolBuilderError> {
        let secp = secp256k1::Secp256k1::new();
        let untweaked_key: UntweakedPublicKey = XOnlyPublicKey::from(*internal_key);
        let script_pubkey = ScriptBuf::new_p2tr(&secp, untweaked_key, None);
        let value = Amount::from_sat(value);

        let spending_type = OutputSpendingType::new_taproot_key_spend(internal_key);
        self.add_transaction_output(transaction_name, value, script_pubkey, spending_type)?;

        Ok(self)
    }

    pub fn add_taproot_script_spend_output(&mut self, transaction_name: &str, value: u64, internal_key: &UntweakedPublicKey, spending_scripts: &[ProtocolScript]) -> Result<&mut Self, ProtocolBuilderError> {
        Self::check_empty_scripts(spending_scripts)?;

        let secp = secp256k1::Secp256k1::new();
        let value = Amount::from_sat(value);
        let spend_info = Protocol::build_taproot_spend_info(&secp, internal_key, spending_scripts)?;

        let script_pubkey = ScriptBuf::new_p2tr(
            &secp,
            spend_info.internal_key(),
            spend_info.merkle_root(),
        );
        
        let spending_type = OutputSpendingType::new_taproot_script_spend(spending_scripts, &spend_info);
        self.add_transaction_output(transaction_name, value, script_pubkey, spending_type)?;

        Ok(self)
    }

    pub fn add_p2wpkh_output(&mut self, transaction_name: &str, value: u64, public_key: &PublicKey) -> Result<&mut Self, ProtocolBuilderError> {
        let witness_public_key_hash = public_key.wpubkey_hash().expect("key is compressed");
        let value = Amount::from_sat(value);
        let script_pubkey = ScriptBuf::new_p2wpkh(&witness_public_key_hash);

        let spending_type = OutputSpendingType::new_segwit_key_spend(public_key, value);
        self.add_transaction_output(transaction_name, value, script_pubkey, spending_type)?;

        Ok(self)
    }

    pub fn add_p2wsh_output(&mut self, transaction_name: &str, value: u64, script: &ProtocolScript) -> Result<&mut Self, ProtocolBuilderError> {
        let value = Amount::from_sat(value);
        let script_pubkey = ScriptBuf::new_p2wsh(&WScriptHash::from(script.get_script().clone()));

        let spending_type = OutputSpendingType::new_segwit_script_spend(script, value);
        self.add_transaction_output(transaction_name, value, script_pubkey, spending_type)?;
        Ok(self)
    }

    pub fn add_speedup_output(&mut self, transaction_name: &str, value: u64, speedup_public_key: &PublicKey) -> Result<&mut Self, ProtocolBuilderError> {
        self.add_p2wpkh_output(transaction_name, value, speedup_public_key)?;
        Ok(self)
    }

    pub fn add_timelock_output(&mut self, transaction: &str, value: u64, internal_key: &UntweakedPublicKey, expired_script: &ProtocolScript, renew_script: &ProtocolScript) -> Result<&mut Self, ProtocolBuilderError> {
        self.add_taproot_script_spend_output(transaction, value, internal_key, &[expired_script.clone(), renew_script.clone()])
    }

    pub fn add_taproot_tweaked_key_spend_input(&mut self, transaction_name: &str, previous_output: u32, sighash_type: &SighashType) -> Result<&mut Self, ProtocolBuilderError> {
        self.add_transaction_input(Hash::all_zeros(), previous_output, transaction_name, Sequence::ENABLE_RBF_NO_LOCKTIME, sighash_type)?;
        Ok(self)
    }

    pub fn add_taproot_key_spend_input(&mut self, transaction_name: &str, previous_output: u32, sighash_type: &SighashType) -> Result<&mut Self, ProtocolBuilderError> {
        self.add_transaction_input(Hash::all_zeros(), previous_output, transaction_name, Sequence::ENABLE_RBF_NO_LOCKTIME, sighash_type)?;
        Ok(self)
    }

    pub fn add_taproot_script_spend_input(&mut self, transaction_name: &str, previous_output: u32, sighash_type: &SighashType) -> Result<&mut Self, ProtocolBuilderError> {
        self.add_transaction_input(Hash::all_zeros(), previous_output, transaction_name, Sequence::ENABLE_RBF_NO_LOCKTIME, sighash_type)?;
        Ok(self)
    }

    pub fn add_p2wpkh_input(&mut self, transaction_name: &str, previous_output: u32, sighash_type: &SighashType) -> Result<&mut Self, ProtocolBuilderError> {
        self.add_transaction_input(Hash::all_zeros(), previous_output, transaction_name, Sequence::ENABLE_RBF_NO_LOCKTIME, sighash_type)?;
        Ok(self)
    }

    pub fn add_p2wsh_input(&mut self, transaction_name: &str, previous_output: u32, sighash_type: &SighashType) -> Result<&mut Self, ProtocolBuilderError> {
        self.add_transaction_input(Hash::all_zeros(), previous_output, transaction_name, Sequence::ENABLE_RBF_NO_LOCKTIME, sighash_type)?;
        Ok(self)
    }

    pub fn add_timelock_input(&mut self, transaction_name: &str, previous_output: u32, blocks: u16, sighash_type: &SighashType) -> Result<&mut Self, ProtocolBuilderError> {
        let sequence = match blocks {
            0 => Sequence::ENABLE_RBF_NO_LOCKTIME,
            _ => Sequence::from_height(blocks),
        };

        self.add_transaction_input(Hash::all_zeros(), previous_output, transaction_name, sequence, sighash_type)?;
        Ok(self)
    }

    #[allow(clippy::too_many_arguments)]
    pub fn add_taproot_tweaked_key_spend_connection(&mut self, connection_name: &str, from: &str, value: u64, internal_key: &PublicKey, tweak: &Scalar, to: &str, sighash_type: &SighashType) -> Result<&mut Self, ProtocolBuilderError> {
        self.add_taproot_tweaked_key_spend_output(from, value, internal_key, tweak)?;
        let output_index = (self.get_transaction(from)?.output.len() - 1) as u32;
        
        self.add_taproot_tweaked_key_spend_input(to, output_index, sighash_type)?;
        let input_index = (self.get_transaction(to)?.input.len() - 1) as u32;

        self.connect(connection_name, from, output_index, to, input_index)
    }

    pub fn add_taproot_key_spend_connection(&mut self, connection_name: &str, from: &str, value: u64, internal_key: &PublicKey, to: &str, sighash_type: &SighashType) -> Result<&mut Self, ProtocolBuilderError> {
        self.add_taproot_key_spend_output(from, value, internal_key)?;
        let output_index = (self.get_transaction(from)?.output.len() - 1) as u32;
        
        self.add_taproot_key_spend_input(to, output_index, sighash_type)?;
        let input_index = (self.get_transaction(to)?.input.len() - 1) as u32;

        self.connect(connection_name, from, output_index, to, input_index)
    }

    #[allow(clippy::too_many_arguments)]
    pub fn add_taproot_script_spend_connection(&mut self, connection_name: &str, from: &str, value: u64, internal_key: &UntweakedPublicKey, spending_scripts: &[ProtocolScript], to: &str, sighash_type: &SighashType) -> Result<&mut Self, ProtocolBuilderError> {
        self.add_taproot_script_spend_output(from, value, internal_key, spending_scripts)?;
        let output_index = (self.get_transaction(from)?.output.len() - 1) as u32;
        
        self.add_taproot_script_spend_input(to, output_index, sighash_type)?;
        let input_index = (self.get_transaction(to)?.input.len() - 1) as u32;

        self.connect(connection_name, from, output_index, to, input_index)
    }

    pub fn add_p2wpkh_connection(&mut self, connection_name: &str, from: &str, value: u64, public_key: &PublicKey, to: &str, sighash_type: &SighashType) -> Result<&mut Self, ProtocolBuilderError> {
        self.add_p2wpkh_output(from, value, public_key)?;
        let output_index = (self.get_transaction(from)?.output.len() - 1) as u32;
        
        self.add_p2wpkh_input(to, output_index, sighash_type)?;
        let input_index = (self.get_transaction(to)?.input.len() - 1) as u32;

        self.connect(connection_name, from, output_index, to, input_index)
    }

    pub fn add_p2wsh_connection(&mut self, connection_name: &str, from: &str, value: u64, script: &ProtocolScript, to: &str, sighash_type: &SighashType) -> Result<&mut Self, ProtocolBuilderError> {
        self.add_p2wsh_output(from, value, script)?;
        let output_index = (self.get_transaction(from)?.output.len() - 1) as u32;
        
        self.add_p2wsh_input(to, output_index, sighash_type)?;
        let input_index = (self.get_transaction(to)?.input.len() - 1) as u32;

        self.connect(connection_name, from, output_index, to, input_index)
    }

    #[allow(clippy::too_many_arguments)]
    pub fn add_timelock_connection(&mut self, from: &str, value: u64, internal_key: &UntweakedPublicKey, expired_script: &ProtocolScript, renew_script: &ProtocolScript, to: &str, renew_blocks: u16, sighash_type: &SighashType) -> Result<&mut Self, ProtocolBuilderError> {
        self.add_timelock_output(from, value, internal_key, expired_script, renew_script)?;
        let output_index = (self.get_transaction(from)?.output.len() - 1) as u32;
        
        self.add_timelock_input(to, output_index, renew_blocks, sighash_type)?;
        let input_index = (self.get_transaction(to)?.input.len() - 1) as u32;

        self.connect("timelock", from, output_index, to, input_index)
    }

    pub fn connect_with_external_transaction(&mut self, txid: Txid, output_index: u32, output_spending_type: OutputSpendingType, to: &str, sighash_type: &SighashType) -> Result<&mut Self, ProtocolBuilderError> {
        self.add_transaction_input(txid, output_index, to, Sequence::ENABLE_RBF_NO_LOCKTIME, sighash_type)?;
        self.graph.connect_with_external_transaction(output_spending_type, to)?;
        Ok(self)
    }

    pub fn connect(&mut self, connection_name: &str, from: &str, output_index: u32, to: &str, input_index: u32) -> Result<&mut Self, ProtocolBuilderError> {
        Self::check_empty_connection_name(connection_name)?;
        Self::check_empty_transaction_name(from)?;
        Self::check_empty_transaction_name(to)?;
        
        let from_tx = self.get_transaction(from)?;
        let to_tx = self.get_transaction(to)?;

        if output_index >= from_tx.output.len() as u32 {
            return Err(ProtocolBuilderError::MissingOutput(from.to_string(), output_index));
        }

        if input_index >= to_tx.input.len() as u32 {
            return Err(ProtocolBuilderError::MissingInput(to.to_string(), input_index));
        }

        self.graph.connect(connection_name, from, output_index, to, input_index)?;

        Ok(self)
    }

    /// Creates a connection between two transactions for a given number of rounds creating the intermediate transactions to complete the DAG.
    #[allow(clippy::too_many_arguments)]
    pub fn connect_rounds(&mut self, connection_name: &str, rounds: u32, from: &str, to: &str, value: u64, spending_scripts_from: &[ProtocolScript], spending_scripts_to: &[ProtocolScript], sighash_type: &SighashType) -> Result<(String, String), ProtocolBuilderError> {  
        Self::check_zero_rounds(rounds)?;
        
        // To create the names for the intermediate transactions in the rounds. We will use the following format: {name}_{round}.
        let mut from_round;
        let mut to_round;

        // In each round we will connect the from transaction to the to transaction and then the to transaction to the from transaction.
        // we need to do this because the transactions are connected in a DAG.
        for round in 0..rounds - 1{
            // Create the new names for the intermediate transactions in the direct connection (from -> to).
            from_round = format!("{0}_{1}", from, round);
            to_round = format!("{0}_{1}", to, round);

            // Connection between the from and to transactions using the spending_scripts_from.
            self.add_taproot_script_spend_connection(connection_name, &from_round, value, &Self::create_unspendable_key()?, spending_scripts_from, &to_round, sighash_type)?;

            // Create the new names for the intermediate transactions in the reverse connection (to -> from).
            from_round = format!("{0}_{1}", from, round + 1);
            to_round = format!("{0}_{1}", to, round);

            // Reverse connection between the to and from transactions using the spending_scripts_to.
            self.add_taproot_script_spend_connection(connection_name, &to_round, value, &Self::create_unspendable_key()?, spending_scripts_to, &from_round, sighash_type)?;
        };

        // We don't need the last reverse connection, thus why we perform the last direct connection outside the loop.
        // Create the new names for the last direct connection (from -> to).
        from_round = format!("{0}_{1}", from, rounds - 1);
        to_round = format!("{0}_{1}", to, rounds - 1);

        // Last direct connection using spending_scripts_from.
        self.add_taproot_script_spend_connection(connection_name, &from_round, value, &Self::create_unspendable_key()?, spending_scripts_from, &to_round, sighash_type)?;

        Ok((format!("{0}_{1}", from, 0), to_round))
    }

    pub fn build(&mut self) -> Result<(), ProtocolBuilderError> {
        self.update_transaction_ids()?;
        self.compute_sighashes()?;
        Ok(())
<<<<<<< HEAD
=======
    }

    pub fn build_and_sign<K: KeyStore>(&mut self, key_manager: &KeyManager<K>) -> Result<(), ProtocolBuilderError> {
        self.update_transaction_ids()?;
        self.compute_signatures(key_manager)?;
        Ok(())
    }

    pub fn update_input_signatures(&mut self, transaction_name: &str, input_index: u32, signatures: Vec<Signature>) -> Result<(), ProtocolBuilderError> {
        self.graph.update_input_signatures(transaction_name, input_index, signatures)?;
        Ok(())
>>>>>>> 32e9961e
    }

    pub fn get_transaction_to_send(&self, transaction_name: &str, spending_args: &[SpendingArgs]) -> Result<Transaction, ProtocolBuilderError> {
        let mut transaction = self.graph.get_transaction(transaction_name)?.clone();

        for (input_index, spending_condition) in self.graph.get_transaction_spending_info(transaction_name)?.iter().enumerate() {
            let witness = self.get_witness_for_input(input_index, spending_condition, &spending_args[input_index])?;
            transaction.input[input_index].witness = witness;
        }

        Ok(transaction)
    }

    pub fn next_transactions(&self, transaction_name: &str) -> Result<Vec<String>, ProtocolBuilderError> {
        let next_transactions = self.graph.get_dependencies(transaction_name)?.iter().map(|(tx, _)| tx.clone()).collect();
        Ok(next_transactions)
    }

    pub fn get_transaction_spending_info(&self, transaction_name: &str) -> Result<Vec<InputSpendingInfo>, ProtocolBuilderError> {
        Ok(self.graph.get_transaction_spending_info(transaction_name)?)
    }

    pub fn get_transaction_spending_infos(&self) -> Result<HashMap<String, Vec<InputSpendingInfo>>, ProtocolBuilderError> {
        Ok(self.graph.get_transaction_spending_infos()?)
    }

    pub fn get_name(&self) -> &str {
        &self.name
    }

    pub fn get_transaction_names(&self) -> Vec<String> {
        self.graph.get_transaction_names()
    }

    fn get_transaction(&self, transaction_name: &str) -> Result<&Transaction, ProtocolBuilderError> {
        self.graph.get_transaction(transaction_name).map_err(ProtocolBuilderError::from)
    }

    pub fn get_all_signatures(&self) -> Result<HashMap<String, Vec<InputSignatures>>, ProtocolBuilderError> {
        Ok(self.graph.get_all_signatures()?)
    }

    fn add_transaction_output(&mut self, transaction_name: &str, value: Amount, script_pubkey: ScriptBuf, spending_type: OutputSpendingType) -> Result<(), ProtocolBuilderError> {
        Self::check_empty_transaction_name(transaction_name)?;

        let mut transaction = self.get_or_create_transaction(transaction_name)?;

        transaction.output.push(transaction::TxOut {
            value,
            script_pubkey,
        });

        self.graph.add_transaction_output(transaction_name, transaction, spending_type)?;

        Ok(())
    }

    fn add_transaction_input(&mut self, previous_txid: Txid, previous_output: u32, transaction_name: &str, sequence: Sequence, sighash_type: &SighashType) -> Result<(), ProtocolBuilderError>{
        Self::check_empty_transaction_name(transaction_name)?;

        let mut transaction = self.get_or_create_transaction(transaction_name)?;

        transaction.input.push(transaction::TxIn {
            previous_output: OutPoint { txid: previous_txid, vout: previous_output},
            script_sig: ScriptBuf::default(),
            sequence,
            witness: Witness::default(),
        });

        self.graph.add_transaction_input(transaction_name, transaction, sighash_type)?;

        Ok(())
    }

    fn get_or_create_transaction(&mut self, transaction_name: &str) -> Result<Transaction, ProtocolBuilderError> {
        if !self.graph.contains_transaction(transaction_name) {
            let transaction = Protocol::transaction_template();
            self.graph.add_transaction(transaction_name, transaction)?;
        };
    
        Ok(self.graph.get_transaction(transaction_name).unwrap().clone())
    }

    fn transaction_template() -> Transaction{
        Transaction {
            version: transaction::Version::TWO, // Post BIP-68.
            lock_time: locktime::absolute::LockTime::ZERO, // Ignore the locktime.
            input: vec![],
            output: vec![],
        }
    }

<<<<<<< HEAD
    pub(crate) fn build_taproot_spend_info(secp: &Secp256k1<All> ,internal_key: &UntweakedPublicKey, taproot_spending_scripts: &[ScriptWithKeys]) -> Result<TaprootSpendInfo, ProtocolBuilderError> {
=======
    fn build_taproot_spend_info(secp: &Secp256k1<All> ,internal_key: &UntweakedPublicKey, taproot_spending_scripts: &[ProtocolScript]) -> Result<TaprootSpendInfo, ProtocolBuilderError> {
>>>>>>> 32e9961e
        let scripts_count = taproot_spending_scripts.len();
        
        // To build a taproot tree, we need to calculate the depth of the tree.
        // If the list of scripts only contains 1 element, the depth is 1, otherwise we compute the depth 
        // as the log2 of the number of scripts rounded up to the nearest integer.
        let depth = cmp::max(1, (scripts_count as f32).log2().ceil() as u8);

        let mut tr_builder = TaprootBuilder::new();
        for script in taproot_spending_scripts.iter() {
            tr_builder = tr_builder.add_leaf(depth, script.get_script().clone())?;
        }

        // If the number of spend conditions is odd, add the last one again
        if scripts_count % 2 != 0 {
            tr_builder = tr_builder.add_leaf(depth, taproot_spending_scripts[scripts_count - 1].get_script().clone())?;
        }
    
        let tr_spend_info = tr_builder.finalize(
            secp, 
            *internal_key
        ).map_err(|_| ProtocolBuilderError::TapTreeFinalizeError)?;

        Ok(tr_spend_info)
    }

    fn get_dependencies(&self, transaction_name: &str) -> Result<Vec<(String, u32)>, ProtocolBuilderError> {
        self.graph.get_dependencies(transaction_name).map_err(ProtocolBuilderError::from)
    }

    /// Updates the txids of each transaction in the DAG in topological order.
    /// It will update the txid of the transaction and the txid of the connected inputs.
    fn update_transaction_ids(&mut self) -> Result <(), ProtocolBuilderError> {
        let sorted_transactions = self.graph.sort()?;

        for from in sorted_transactions {
            let transaction = self.get_transaction(&from)?;
            let txid = transaction.compute_txid();
            
            for (to, input_index) in self.get_dependencies(&from)? {
                let mut dependency = self.get_transaction(&to)?.clone();
                dependency.input[input_index as usize].previous_output.txid = txid;

                self.graph.update_transaction(&to, dependency)?;
            }
        }

        Ok(())
    }

    fn compute_sighashes(&mut self) -> Result<(), ProtocolBuilderError> {
        let sorted_transactions = self.graph.sort()?;

        for transaction_name in sorted_transactions {
            let input_spending_info = self.graph.get_transaction_spending_info(&transaction_name)?;

            for (index, spending_info) in input_spending_info.iter().enumerate() {
                match spending_info.sighash_type() {
                    SighashType::Taproot(tap_sighash_type) => {
                        match spending_info.spending_type()? {
                            OutputSpendingType::TaprootTweakedKey { .. } => {
                                self.taproot_key_spend_sighash(&transaction_name, index, tap_sighash_type)?;
                            },
                            OutputSpendingType::TaprootUntweakedKey { .. } => {
                                self.taproot_key_spend_sighash(&transaction_name, index, tap_sighash_type)?;
                            },
                            OutputSpendingType::TaprootScript { ref spending_scripts, .. } => {
                                self.taproot_script_spend_sighash(&transaction_name, index, spending_scripts, tap_sighash_type)?;
                            },
                            _ => return Err(ProtocolBuilderError::InvalidSpendingTypeForSighashType),
                        };
                    },
                    SighashType::Ecdsa(ecdsa_sighash_type) => {
                        match spending_info.spending_type()? {
                            OutputSpendingType::SegwitPublicKey { public_key, value } => {
                                self.segwit_key_spend_sighash(&transaction_name, index, public_key, value, ecdsa_sighash_type)?;
                            },
                            OutputSpendingType::SegwitScript { ref script, value } => {
                                self.segwit_script_spend_sighash(&transaction_name, index, script, value, ecdsa_sighash_type)?;
                            }
                            _ => return Err(ProtocolBuilderError::InvalidSpendingTypeForSighashType),
                        };
                    },
                };
            }
        };

        Ok(())
    }

    fn compute_signatures<K: KeyStore>(&mut self, key_manager: &KeyManager<K>) -> Result<(), ProtocolBuilderError> {
        let sorted_transactions = self.graph.sort()?;

        for transaction_name in sorted_transactions {
            let input_spending_info = self.graph.get_transaction_spending_info(&transaction_name)?;

            for (index, spending_info) in input_spending_info.iter().enumerate() {
                match spending_info.sighash_type() {
                    SighashType::Taproot(tap_sighash_type) => {
                        match spending_info.spending_type()? {
                            OutputSpendingType::TaprootTweakedKey { key, tweak } => {
                                self.taproot_key_spend_signature(&transaction_name, index, key, Some(tweak), tap_sighash_type, key_manager)?;
                            },
                            OutputSpendingType::TaprootUntweakedKey { key } => {
                                self.taproot_key_spend_signature(&transaction_name, index, key, None, tap_sighash_type, key_manager)?;
                            },
                            OutputSpendingType::TaprootScript { ref spending_scripts, .. } => {
                                self.taproot_script_spend_signature(&transaction_name, index, spending_scripts, tap_sighash_type, key_manager)?;
                            },
                            _ => return Err(ProtocolBuilderError::InvalidSpendingTypeForSighashType),
                        };
                    },
                    SighashType::Ecdsa(ecdsa_sighash_type) => {
                        match spending_info.spending_type()? {
                            OutputSpendingType::SegwitPublicKey { public_key, value } => {
                                self.segwit_key_spend_signature(&transaction_name, index, public_key, value, ecdsa_sighash_type, key_manager)?;
                            },
                            OutputSpendingType::SegwitScript { ref script, value } => {
                                self.segwit_script_spend_signature(&transaction_name, index, script, value, ecdsa_sighash_type, key_manager)?;
                            }
                            _ => return Err(ProtocolBuilderError::InvalidSpendingTypeForSighashType),
                        };
                    },
                };
            }
        };

        Ok(())
    }

    fn get_witness_for_input(&self, input_index: usize, spending_condition: &InputSpendingInfo, spending_args: &SpendingArgs) -> Result<Witness, ProtocolBuilderError> {
        let witness = match spending_condition.sighash_type() {
            SighashType::Taproot(..) => {
                match spending_condition.spending_type()? {
                    OutputSpendingType::TaprootTweakedKey { .. } => {
                        self.taproot_key_spend_witness(spending_args)?
                    },
                    OutputSpendingType::TaprootUntweakedKey { .. } => {
                        self.taproot_key_spend_witness(spending_args)?
                    },
                    OutputSpendingType::TaprootScript { ref spend_info, .. } => {
                        let taproot_leaf = spending_args.get_taproot_leaf().ok_or(ProtocolBuilderError::MissingTaprootLeaf(input_index))?;
                        self.taproot_script_spend_witness(input_index, &taproot_leaf, spend_info, spending_args)?
                    },
                    _ => return Err(ProtocolBuilderError::InvalidSpendingTypeForSighashType),
                }
            },
            SighashType::Ecdsa(..) => {
                match spending_condition.spending_type()? {
                    OutputSpendingType::SegwitPublicKey { public_key, .. } => {
                        self.segwit_key_spend_witness(public_key, spending_args)?
                    },
                    OutputSpendingType::SegwitScript { ref script, .. } => {
                        self.segwit_script_spend_witness(script, spending_args)?
                    }
                    _ => return Err(ProtocolBuilderError::InvalidSpendingTypeForSighashType),
                }
            },
        };

        Ok(witness)
    }

    fn create_unspendable_key() -> Result<UntweakedPublicKey, ProtocolBuilderError> {
        let mut rng = secp256k1::rand::thread_rng();
        let key = XOnlyPublicKey::from(unspendable_key(&mut rng)?);
        Ok(key)
    }

    fn taproot_key_spend_sighash(&mut self, transaction_name: &str, input_index: usize, sighash_type: &TapSighashType) -> Result<(), ProtocolBuilderError> {
        let transaction = self.get_transaction(transaction_name)?.clone();
        let prevouts = self.graph.get_prevouts(transaction_name)?;
        let mut sighasher = SighashCache::new(transaction);

        let hashed_message = Message::from(sighasher.taproot_key_spend_signature_hash(
            input_index,
            &sighash::Prevouts::All(&prevouts),
            *sighash_type,
        )?);

        self.graph.update_hashed_messages(transaction_name, input_index as u32, vec![hashed_message])?;

        Ok(())
    }
    
    fn taproot_script_spend_sighash(&mut self, transaction_name: &str, input_index: usize, spending_scripts: &Vec<ProtocolScript>, sighash_type: &TapSighashType) -> Result<(), ProtocolBuilderError> {
        let transaction = self.get_transaction(transaction_name)?.clone();
        let prevouts = self.graph.get_prevouts(transaction_name)?;
        let mut sighasher = SighashCache::new(transaction);

        let mut hashed_messages = vec![];
        for spending_script in spending_scripts {
            let hashed_message = Message::from(sighasher.taproot_script_spend_signature_hash(
                input_index,
                &sighash::Prevouts::All(&prevouts),
                TapLeafHash::from_script(spending_script.get_script(), LeafVersion::TapScript),
                *sighash_type,
            )?);

            hashed_messages.push(hashed_message);
        }
        self.graph.update_hashed_messages(transaction_name, input_index as u32, hashed_messages)?;
        Ok(())
    }
    
    fn segwit_key_spend_sighash(&mut self, transaction_name: &str, input_index: usize, public_key: &PublicKey, value: &Amount, sighash_type: &EcdsaSighashType) -> Result<(), ProtocolBuilderError> {
        let transaction = self.get_transaction(transaction_name)?.clone();
        let wpkh = public_key.wpubkey_hash().expect("key is compressed");
        let script_pubkey = ScriptBuf::new_p2wpkh(&wpkh);

        let mut sighasher = SighashCache::new(transaction);

        let hashed_message = Message::from(sighasher.p2wpkh_signature_hash(
            input_index,
            &script_pubkey,
            *value,
            *sighash_type,
        )?);

        self.graph.update_hashed_messages(transaction_name, input_index as u32, vec![hashed_message])?;
        Ok(())
    }
    
    fn segwit_script_spend_sighash(&mut self, transaction_name: &str, input_index: usize, script: &ProtocolScript, value: &Amount, sighash_type: &EcdsaSighashType) -> Result<(), ProtocolBuilderError> {
        let transaction = self.get_transaction(transaction_name)?.clone();
        let script_hash = WScriptHash::from(script.get_script().clone());
        let script_pubkey = ScriptBuf::new_p2wsh(&script_hash);

        let mut sighasher = SighashCache::new(transaction);

        let hashed_message = Message::from(sighasher.p2wsh_signature_hash(
            input_index,
            &script_pubkey,
            *value,
            *sighash_type,
        )?);

        self.graph.update_hashed_messages(transaction_name, input_index as u32, vec![hashed_message])?;
        Ok(())
    }

    fn taproot_key_spend_signature<K: KeyStore>(&mut self, transaction_name: &str, input_index: usize, key: &PublicKey, tweak: Option<&Scalar>,  sighash_type: &TapSighashType, key_manager: &KeyManager<K>) -> Result<(), ProtocolBuilderError> {
        let transaction = self.get_transaction(transaction_name)?.clone();
        let prevouts = self.graph.get_prevouts(transaction_name)?;
        let mut sighasher = SighashCache::new(transaction);

        let hashed_message = Message::from(sighasher.taproot_key_spend_signature_hash(
            input_index,
            &sighash::Prevouts::All(&prevouts),
            *sighash_type,
        )?);

        let (schnorr_signature, _) = match tweak {
            Some(t) => {
                key_manager.sign_schnorr_message_with_tweak(&hashed_message, key, t)?
            }, 
            None => {
                key_manager.sign_schnorr_message_with_tap_tweak(&hashed_message, key)?
            }
        };

        let signature = Signature::Taproot(bitcoin::taproot::Signature { signature: schnorr_signature, sighash_type: *sighash_type });

        self.graph.update_hashed_messages(transaction_name, input_index as u32, vec![hashed_message])?;
        self.graph.update_input_signatures(transaction_name, input_index as u32, vec![signature])?;

        Ok(())
    }

    fn taproot_script_spend_signature<K: KeyStore>(&mut self, transaction_name: &str, input_index: usize, spending_scripts: &Vec<ProtocolScript>, sighash_type: &TapSighashType, key_manager: &KeyManager<K>) -> Result<(), ProtocolBuilderError> {
        let transaction = self.get_transaction(transaction_name)?.clone();
        let prevouts = self.graph.get_prevouts(transaction_name)?;
        let mut sighasher = SighashCache::new(transaction);

        let mut hashed_messages = vec![];
        let mut signatures = vec![];
        for spending_script in spending_scripts {
            let hashed_message = Message::from(sighasher.taproot_script_spend_signature_hash(
                input_index,
                &sighash::Prevouts::All(&prevouts),
                TapLeafHash::from_script(spending_script.get_script(), LeafVersion::TapScript),
                *sighash_type,
            )?);

            let schnorr_signature = key_manager.sign_schnorr_message(&hashed_message, &spending_script.get_verifying_key())?;
            let signature = Signature::Taproot(bitcoin::taproot::Signature { signature: schnorr_signature, sighash_type: *sighash_type });

            hashed_messages.push(hashed_message);
            signatures.push(signature);
        }
        self.graph.update_hashed_messages(transaction_name, input_index as u32, hashed_messages)?;
        self.graph.update_input_signatures(transaction_name, input_index as u32, signatures)?;
        Ok(())
    }

    fn segwit_key_spend_signature<K: KeyStore>(&mut self, transaction_name: &str, input_index: usize, public_key: &PublicKey, value: &Amount, sighash_type: &EcdsaSighashType, key_manager: &KeyManager<K>) -> Result<(), ProtocolBuilderError> {
        let transaction = self.get_transaction(transaction_name)?.clone();
        let wpkh = public_key.wpubkey_hash().expect("key is compressed");
        let script_pubkey = ScriptBuf::new_p2wpkh(&wpkh);

        let mut sighasher = SighashCache::new(transaction);

        let hashed_message = Message::from(sighasher.p2wpkh_signature_hash(
            input_index,
            &script_pubkey,
            *value,
            *sighash_type,
        )?);

        let ecdsa_signature = key_manager.sign_ecdsa_message(&hashed_message, public_key)?;
        let signature = Signature::Ecdsa(bitcoin::ecdsa::Signature { signature: ecdsa_signature, sighash_type: *sighash_type });

        self.graph.update_hashed_messages(transaction_name, input_index as u32, vec![hashed_message])?;
        self.graph.update_input_signatures(transaction_name, input_index as u32, vec![signature])?;
        Ok(())
    }

    fn segwit_script_spend_signature<K: KeyStore>(&mut self, transaction_name: &str, input_index: usize, script: &ProtocolScript, value: &Amount, sighash_type: &EcdsaSighashType, key_manager: &KeyManager<K>) -> Result<(), ProtocolBuilderError> {
        let transaction = self.get_transaction(transaction_name)?.clone();
        let script_hash = WScriptHash::from(script.get_script().clone());
        let script_pubkey = ScriptBuf::new_p2wsh(&script_hash);

        let mut sighasher = SighashCache::new(transaction);

        let hashed_message = Message::from(sighasher.p2wsh_signature_hash(
            input_index,
            &script_pubkey,
            *value,
            *sighash_type,
        )?);

        let ecdsa_signature = key_manager.sign_ecdsa_message(&hashed_message, &script.get_verifying_key())?;
        let signature = Signature::Ecdsa(bitcoin::ecdsa::Signature { signature: ecdsa_signature, sighash_type: *sighash_type });

        self.graph.update_hashed_messages(transaction_name, input_index as u32, vec![hashed_message])?;
        self.graph.update_input_signatures(transaction_name, input_index as u32, vec![signature])?;
        Ok(())
    }
    
    fn taproot_key_spend_witness(&self, spending_args: &SpendingArgs) -> Result<Witness, ProtocolBuilderError> {
        let mut witness = Witness::default();
        for value in spending_args.iter() {
            witness.push(value.clone());
            //last element in script_args is the signature
            //witness.push(signature.serialize());
        }
        
        Ok(witness)
    }
    
    fn taproot_script_spend_witness(&self, input_index: usize, taproot_leaf: &ScriptBuf, spend_info: &TaprootSpendInfo, spending_args: &SpendingArgs) -> Result<Witness, ProtocolBuilderError> {
        let secp = secp256k1::Secp256k1::new();

        let control_block = match spend_info.control_block(&(taproot_leaf.clone(), LeafVersion::TapScript)) {
            Some(cb) => cb,
            None => {
                return Err(ProtocolBuilderError::InvalidSpendingScript(input_index))
            },
        };

        if !control_block.verify_taproot_commitment(&secp, spend_info.output_key().to_inner(), taproot_leaf) {
            return Err(ProtocolBuilderError::InvalidSpendingScript(input_index));
        }

        let mut witness = Witness::default();

        for value in spending_args.iter() {
            witness.push(value.clone());
            //last element in script_args is the signature
            //witness.push(signature.serialize());
        }

        witness.push(taproot_leaf.to_bytes());
        witness.push(control_block.serialize());

        Ok(witness)
    }
    
    fn segwit_key_spend_witness(&self, public_key: &PublicKey, spending_args: &SpendingArgs) -> Result<Witness, ProtocolBuilderError> {        
        let mut witness = Witness::default();
        for value in spending_args.iter() {
            witness.push(value.clone());
            //last element in script_args is the signature
            //witness.push(signature.serialize());
        }
        
        witness.push(public_key.to_bytes());
        Ok(witness)
    }
    
    fn segwit_script_spend_witness(&self, script: &ProtocolScript, spending_args: &SpendingArgs) -> Result<Witness, ProtocolBuilderError> {        
        let mut witness = Witness::default();
        for value in spending_args.iter() {
            witness.push(value.clone());
            //last element in script_args is the signature
            //witness.push(signature.serialize());
        }

        witness.push(script.get_script().to_bytes());
        Ok(witness)
    }

    fn check_empty_scripts(spending_scripts: &[ProtocolScript]) -> Result<(), ProtocolBuilderError> {
        if spending_scripts.is_empty() {
            return Err(ProtocolBuilderError::EmptySpendingScripts);
        }
        
        Ok(())
    }
    
    fn check_empty_transaction_name(name: &str) -> Result<(), ProtocolBuilderError> {
        if name.trim().is_empty() || name.chars().all(|c| c == '\t') {
            return Err(ProtocolBuilderError::MissingTransactionName);
        }
        
        Ok(())
    }

    fn check_empty_connection_name(name: &str) -> Result<(), ProtocolBuilderError> {
        if name.trim().is_empty() || name.chars().all(|c| c == '\t') {
            return Err(ProtocolBuilderError::MissingTransactionName);
        }
        
        Ok(())
    }
    
    fn check_zero_rounds(rounds: u32) -> Result<(), ProtocolBuilderError> {
        if rounds == 0 {
            return Err(ProtocolBuilderError::InvalidZeroRounds);
        } 
        
        Ok(())
    }
}

<<<<<<< HEAD
impl Builder {
    pub fn new(protocol_name: &str, graph_storage_path: PathBuf) -> Result<Self, ProtocolBuilderError> {
        let protocol = Protocol::new(protocol_name, graph_storage_path)?;

    Ok(Builder {
            protocol,
        })
=======
impl ProtocolBuilder {
    pub fn new(protocol_name: &str) -> Self {
        ProtocolBuilder {
            protocol: Protocol::new(protocol_name),
        }
>>>>>>> 32e9961e
    }

    pub fn build(&mut self) -> Result<&Protocol, ProtocolBuilderError> {
        self.protocol.build()?;
        Ok(&self.protocol)
<<<<<<< HEAD
=======
    }

    pub fn build_and_sign<K: KeyStore>(&mut self, key_manager: &KeyManager<K>) -> Result<&Protocol, ProtocolBuilderError> {
        self.protocol.build_and_sign(key_manager)?;
        Ok(&self.protocol)
>>>>>>> 32e9961e
    }

    pub fn add_taproot_key_spend_output(&mut self, transaction_name: &str, value: u64, internal_key: &PublicKey, tweak: &Scalar) -> Result<&mut Self, ProtocolBuilderError> {
        self.protocol.add_taproot_tweaked_key_spend_output(transaction_name, value, internal_key, tweak)?;
        Ok(self)
    }

    pub fn add_taproot_script_spend_output(&mut self, transaction_name: &str, value: u64, internal_key: &UntweakedPublicKey, spending_scripts: &[ProtocolScript]) -> Result<&mut Self, ProtocolBuilderError> {
        self.protocol.add_taproot_script_spend_output(transaction_name, value, internal_key, spending_scripts)?;
        Ok(self)
    }

    pub fn add_p2wpkh_output(&mut self, transaction_name: &str, value: u64, public_key: &PublicKey) -> Result<&mut Self, ProtocolBuilderError> {
        self.protocol.add_p2wpkh_output(transaction_name, value, public_key)?;
        Ok(self)
    }

    pub fn add_p2wsh_output(&mut self, transaction_name: &str, value: u64, script_pubkey: &ProtocolScript) -> Result<&mut Self, ProtocolBuilderError> {
        self.protocol.add_p2wsh_output(transaction_name, value, script_pubkey)?;
        Ok(self)
    }

    pub fn add_timelock_output(&mut self, transaction_name: &str, value: u64, internal_key: &UntweakedPublicKey, expired_script: &ProtocolScript, renew_script: &ProtocolScript) -> Result<&mut Self, ProtocolBuilderError> {
        self.protocol.add_timelock_output(transaction_name, value, internal_key, expired_script, renew_script)?;
        Ok(self)
    }

    pub fn add_speedup_output(&mut self, transaction_name: &str, value: u64, speedup_public_key: &PublicKey) -> Result<&mut Self, ProtocolBuilderError> {
        self.protocol.add_speedup_output(transaction_name, value, speedup_public_key)?;
        Ok(self)
    }

    pub fn add_taproot_key_spend_input(&mut self, transaction_name: &str, previous_output: u32, sighash_type: &SighashType) -> Result<&mut Self, ProtocolBuilderError> {
        self.protocol.add_taproot_key_spend_input(transaction_name, previous_output, sighash_type)?;
        Ok(self)
    }

    pub fn add_taproot_script_spend_input(&mut self, transaction_name: &str, previous_output: u32, sighash_type: &SighashType) -> Result<&mut Self, ProtocolBuilderError> {
        self.protocol.add_taproot_script_spend_input(transaction_name, previous_output, sighash_type)?;
        Ok(self)
    }

    pub fn add_p2wpkh_input(&mut self, transaction_name: &str, previous_output: u32, sighash_type: &SighashType) -> Result<&mut Self, ProtocolBuilderError> {
        self.protocol.add_p2wpkh_input(transaction_name, previous_output, sighash_type)?;
        Ok(self)
    }

    pub fn add_p2wsh_input(&mut self, transaction_name: &str, previous_output: u32, sighash_type: &SighashType) -> Result<&mut Self, ProtocolBuilderError> {
        self.protocol.add_p2wsh_input(transaction_name, previous_output, sighash_type)?;
        Ok(self)
    }

    pub fn add_timelock_input(&mut self, transaction_name: &str, previous_output: u32, blocks: u16, sighash_type: &SighashType) -> Result<&mut Self, ProtocolBuilderError> {
        self.protocol.add_timelock_input(transaction_name, previous_output, blocks, sighash_type)?;
        Ok(self)
    }

    #[allow(clippy::too_many_arguments)]
    pub fn add_taproot_tweaked_key_spend_connection(&mut self, connection_name: &str, from: &str, value: u64, internal_key: &PublicKey, tweak: &Scalar, to: &str, sighash_type: &SighashType) -> Result<&mut Self, ProtocolBuilderError> {
        self.protocol.add_taproot_tweaked_key_spend_connection(connection_name, from, value, internal_key, tweak, to, sighash_type)?;
        Ok(self)
    }

    pub fn add_taproot_key_spend_connection(&mut self, connection_name: &str, from: &str, value: u64, internal_key: &PublicKey, to: &str, sighash_type: &SighashType) -> Result<&mut Self, ProtocolBuilderError> {
        self.protocol.add_taproot_key_spend_connection(connection_name, from, value, internal_key, to, sighash_type)?;
        Ok(self)
    }

    #[allow(clippy::too_many_arguments)]
    pub fn add_taproot_script_spend_connection(&mut self, connection_name: &str, from: &str, value: u64, internal_key: &UntweakedPublicKey, spending_scripts: &[ProtocolScript], to: &str, sighash_type: &SighashType) -> Result<&mut Self, ProtocolBuilderError> {
        self.protocol.add_taproot_script_spend_connection(connection_name, from, value, internal_key, spending_scripts, to, sighash_type)?;
        Ok(self)
    }

    pub fn add_p2wpkh_connection(&mut self, connection_name: &str, from: &str, value: u64, public_key: &PublicKey, to: &str, sighash_type: &SighashType) -> Result<&mut Self, ProtocolBuilderError> {
        self.protocol.add_p2wpkh_connection(connection_name, from, value, public_key, to, sighash_type)?;
        Ok(self)
    }   

    pub fn add_p2wsh_connection(&mut self, connection_name: &str, from: &str, value: u64, script: &ProtocolScript, to: &str, sighash_type: &SighashType) -> Result<&mut Self, ProtocolBuilderError> {
        self.protocol.add_p2wsh_connection(connection_name, from, value, script, to, sighash_type)?;
        Ok(self)
    }

    #[allow(clippy::too_many_arguments)]
    pub fn add_timelock_connection(&mut self, from: &str, value: u64, internal_key: &UntweakedPublicKey, expired_script: &ProtocolScript, renew_script: &ProtocolScript, to: &str, blocks: u16, sighash_type: &SighashType) -> Result<&mut Self, ProtocolBuilderError> {
        self.protocol.add_timelock_connection(from, value, internal_key, expired_script, renew_script, to, blocks, sighash_type)?;
        Ok(self)
    }

    pub fn connect_with_external_transaction(&mut self, txid: Txid, output_index: u32, output_spending_type: OutputSpendingType, to: &str, sighash_type: &SighashType) -> Result<&mut Self, ProtocolBuilderError> {
        self.protocol.connect_with_external_transaction(txid, output_index, output_spending_type, to, sighash_type)?;
        Ok(self)
    }

    #[allow(clippy::too_many_arguments)]
    pub fn connect_rounds(&mut self, connection_name: &str, rounds: u32, from: &str, to: &str, value: u64, spending_scripts_from: &[ProtocolScript], spending_scripts_to: &[ProtocolScript], sighash_type: &SighashType) -> Result<(String, String), ProtocolBuilderError> {
        self.protocol.connect_rounds(connection_name, rounds, from, to, value, spending_scripts_from, spending_scripts_to, sighash_type)
    }

    #[allow(clippy::too_many_arguments)]
    pub fn add_linked_message_connection(&mut self, from: &str, to: &str, protocol_value: u64, protocol_scripts: &[ProtocolScript], timelock_value: u64, timelock_expired: &ProtocolScript, timelock_renew: &ProtocolScript, speedup_value: u64, speedup_key: &PublicKey, sighash_type: &SighashType) -> Result<&mut Self, ProtocolBuilderError> {
        self.add_taproot_script_spend_connection("linked_messages", from, protocol_value, &Protocol::create_unspendable_key()?, protocol_scripts, to, sighash_type)?;
        self.add_timelock_connection(from, timelock_value, &Protocol::create_unspendable_key()?, timelock_expired, timelock_renew, to, 0, sighash_type)?;
        self.add_speedup_output(from, speedup_value, speedup_key)?;

        Ok(self)
    }

    pub fn add_outputs_for_external_transaction(&mut self, transaction_name: &str, output_value: u64, output_public_key: &PublicKey, speedup_value: u64, speedup_public_key: &PublicKey) -> Result<&mut Self, ProtocolBuilderError> {
        self.add_p2wpkh_output(transaction_name, output_value, output_public_key)?;
        self.add_speedup_output(transaction_name, speedup_value, speedup_public_key)?;

        Ok(self)
    }
}<|MERGE_RESOLUTION|>--- conflicted
+++ resolved
@@ -354,8 +354,6 @@
         self.update_transaction_ids()?;
         self.compute_sighashes()?;
         Ok(())
-<<<<<<< HEAD
-=======
     }
 
     pub fn build_and_sign<K: KeyStore>(&mut self, key_manager: &KeyManager<K>) -> Result<(), ProtocolBuilderError> {
@@ -367,7 +365,6 @@
     pub fn update_input_signatures(&mut self, transaction_name: &str, input_index: u32, signatures: Vec<Signature>) -> Result<(), ProtocolBuilderError> {
         self.graph.update_input_signatures(transaction_name, input_index, signatures)?;
         Ok(())
->>>>>>> 32e9961e
     }
 
     pub fn get_transaction_to_send(&self, transaction_name: &str, spending_args: &[SpendingArgs]) -> Result<Transaction, ProtocolBuilderError> {
@@ -460,11 +457,7 @@
         }
     }
 
-<<<<<<< HEAD
     pub(crate) fn build_taproot_spend_info(secp: &Secp256k1<All> ,internal_key: &UntweakedPublicKey, taproot_spending_scripts: &[ScriptWithKeys]) -> Result<TaprootSpendInfo, ProtocolBuilderError> {
-=======
-    fn build_taproot_spend_info(secp: &Secp256k1<All> ,internal_key: &UntweakedPublicKey, taproot_spending_scripts: &[ProtocolScript]) -> Result<TaprootSpendInfo, ProtocolBuilderError> {
->>>>>>> 32e9961e
         let scripts_count = taproot_spending_scripts.len();
         
         // To build a taproot tree, we need to calculate the depth of the tree.
@@ -899,7 +892,6 @@
     }
 }
 
-<<<<<<< HEAD
 impl Builder {
     pub fn new(protocol_name: &str, graph_storage_path: PathBuf) -> Result<Self, ProtocolBuilderError> {
         let protocol = Protocol::new(protocol_name, graph_storage_path)?;
@@ -907,26 +899,16 @@
     Ok(Builder {
             protocol,
         })
-=======
-impl ProtocolBuilder {
-    pub fn new(protocol_name: &str) -> Self {
-        ProtocolBuilder {
-            protocol: Protocol::new(protocol_name),
-        }
->>>>>>> 32e9961e
     }
 
     pub fn build(&mut self) -> Result<&Protocol, ProtocolBuilderError> {
         self.protocol.build()?;
         Ok(&self.protocol)
-<<<<<<< HEAD
-=======
     }
 
     pub fn build_and_sign<K: KeyStore>(&mut self, key_manager: &KeyManager<K>) -> Result<&Protocol, ProtocolBuilderError> {
         self.protocol.build_and_sign(key_manager)?;
         Ok(&self.protocol)
->>>>>>> 32e9961e
     }
 
     pub fn add_taproot_key_spend_output(&mut self, transaction_name: &str, value: u64, internal_key: &PublicKey, tweak: &Scalar) -> Result<&mut Self, ProtocolBuilderError> {
