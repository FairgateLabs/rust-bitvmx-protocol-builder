#[cfg(test)]
mod tests {
    use bitcoin::{hashes::Hash, ScriptBuf};

    use crate::{
        builder::Protocol,
        errors::ProtocolBuilderError,
        scripts::{self, ProtocolScript, SignMode},
        tests::utils::TestContext,
        types::{input::InputSpec, output::SpendMode, OutputType},
    };

    #[test]
    fn test_single_scripts_generation() -> Result<(), ProtocolBuilderError> {
        let tc = TestContext::new("test_single_scripts_generation").unwrap();
        let mut protocol = Protocol::new("single_scripts");

        let value = 1000;
        let txid = Hash::all_zeros();
        let output_index = 0;

        // Create the public keys
        let public_key = tc.key_manager().derive_keypair(0).unwrap();
        let internal_key = tc.key_manager().derive_keypair(1).unwrap();

        // Create the leaves
        let challenge_leaves = vec![
            ProtocolScript::new(
                ScriptBuf::from_bytes(vec![0x00]),
                &internal_key,
                SignMode::Single,
            ),
            ProtocolScript::new(
                ScriptBuf::from_bytes(vec![0x01]),
                &internal_key,
                SignMode::Single,
            ),
            ProtocolScript::new(
                ScriptBuf::from_bytes(vec![0x02]),
                &internal_key,
                SignMode::Single,
            ),
        ];

        let timeout_leaves = vec![
            ProtocolScript::new(
                ScriptBuf::from_bytes(vec![0x03]),
                &internal_key,
                SignMode::Single,
            ),
            ProtocolScript::new(
                ScriptBuf::from_bytes(vec![0x04]),
                &internal_key,
                SignMode::Single,
            ),
        ];

        // Add the transactions
        protocol.add_transaction("start")?;
        protocol.add_transaction("challenge")?;
        protocol.add_transaction("response_op1")?;
        protocol.add_transaction("response_op2")?;
        protocol.add_transaction("response_op3")?;
        protocol.add_transaction("end")?;

        // Avoid generating the hashes and signatures for all the spend paths of the challenge output
        let challenge_output = OutputType::taproot(
            value,
            &internal_key,
            &challenge_leaves,
            &SpendMode::None,
            &[],
        )?;
        protocol.add_transaction_output("challenge", &challenge_output)?;

        // Create the transaction output types
        let external_output = OutputType::segwit_key(value, &public_key)?;
        let start_challenge_output = OutputType::taproot(
            value,
            &internal_key,
            &timeout_leaves,
            &SpendMode::All {
                key_path_sign: SignMode::Single,
            },
            &[],
        )?;

        // Conect the start transaction with an external transaction
        protocol.add_external_connection(
            txid,
            output_index,
            external_output,
            "start",
            &tc.ecdsa_sighash_type(),
        )?;

        // Connetc the start transaction with the challenge transaction
        protocol.add_connection(
            "protocol",
            "start",
            "challenge",
            &start_challenge_output,
            &tc.tr_sighash_type(),
        )?;

        // Connect each challenge response option with the challenge transaction
        protocol.connect(
            "protocol_op1",
            "challenge",
            0,
            "response_op1",
            InputSpec::SighashType(tc.tr_sighash_type()),
        )?;
        protocol.connect(
            "protocol_op2",
            "challenge",
            0,
            "response_op2",
            InputSpec::SighashType(tc.tr_sighash_type()),
        )?;
        protocol.connect(
            "protocol_op3",
            "challenge",
            0,
            "response_op3",
            InputSpec::SighashType(tc.tr_sighash_type()),
        )?;

        // Add one extra non-spendable output to each challenge response transaction to ensure different txids
        let script_op1 = scripts::op_return_script(vec![0x00])?.get_script().clone();
        let script_op2 = scripts::op_return_script(vec![0x01])?.get_script().clone();
        let script_op3 = scripts::op_return_script(vec![0x02])?.get_script().clone();

        protocol
            .add_transaction_output("response_op1", &OutputType::segwit_unspendable(script_op1)?)?;
        protocol
            .add_transaction_output("response_op2", &OutputType::segwit_unspendable(script_op2)?)?;
        protocol
            .add_transaction_output("response_op3", &OutputType::segwit_unspendable(script_op3)?)?;

        // End the challenge avoiding the generation of the hashes and signatures for the response challenge output
        let end_challenge_output =
            OutputType::taproot(value, &internal_key, &timeout_leaves, &SpendMode::None, &[])?;

        protocol.add_connection(
            "protocol_op1",
            "response_op1",
            "end",
            &end_challenge_output,
            &tc.tr_sighash_type(),
        )?;
        protocol.add_connection(
            "protocol_op2",
            "response_op2",
            "end",
            &end_challenge_output,
            &tc.tr_sighash_type(),
        )?;
        protocol.add_connection(
            "protocol_op3",
            "response_op3",
            "end",
            &end_challenge_output,
            &tc.tr_sighash_type(),
        )?;

<<<<<<< HEAD
        protocol.build_and_sign(tc.key_manager(), "test")?;
=======
        protocol.build(tc.key_manager(), "")?;

>>>>>>> d0580ba6

        Ok(())
    }
}<|MERGE_RESOLUTION|>--- conflicted
+++ resolved
@@ -164,12 +164,7 @@
             &tc.tr_sighash_type(),
         )?;
 
-<<<<<<< HEAD
-        protocol.build_and_sign(tc.key_manager(), "test")?;
-=======
         protocol.build(tc.key_manager(), "")?;
-
->>>>>>> d0580ba6
 
         Ok(())
     }
