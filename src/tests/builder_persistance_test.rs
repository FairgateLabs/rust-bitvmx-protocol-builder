#[cfg(test)]
mod tests {
    use bitcoin::{hashes::Hash, PublicKey, ScriptBuf};
    use std::rc::Rc;

    use crate::{
        builder::{Protocol, ProtocolBuilder},
        errors::ProtocolBuilderError,
        scripts::{ProtocolScript, SignMode},
        tests::utils::TestContext,
        types::output::{OutputType, SpendMode},
    };

    #[test]
    fn test_persistence() -> Result<(), ProtocolBuilderError> {
        let tc = TestContext::new("test_persistence").unwrap();
        let storage = Rc::new(tc.new_storage("protocol"));

        let value = 1000;
        let pubkey_bytes =
            hex::decode("02c6047f9441ed7d6d3045406e95c07cd85a6a6d4c90d35b8c6a568f07cfd511fd")
                .expect("Decoding failed");
        let public_key = PublicKey::from_slice(&pubkey_bytes).expect("Invalid public key format");
        let txid = Hash::all_zeros();
        let output_index = 0;
        let script =
            ProtocolScript::new(ScriptBuf::from(vec![0x04]), &public_key, SignMode::Single);
        let output_type = OutputType::segwit_script(value, &script)?;

        let mut protocol = Protocol::new("rounds");
        let builder = ProtocolBuilder {};

        builder.add_external_connection(
            &mut protocol,
            txid,
            output_index,
            output_type,
            "A",
            &tc.ecdsa_sighash_type(),
        )?;

        protocol.save(storage.clone())?;

        drop(protocol);

        let mut protocol = match Protocol::load("rounds", storage.clone())? {
            Some(protocol) => protocol,
            None => panic!("Failed to load protocol"),
        };

<<<<<<< HEAD
        protocol.build(tc.key_manager(), "test")?;
=======
        protocol.build(tc.key_manager(), "")?;
>>>>>>> d0580ba6

        let tx = protocol.transaction_by_name("A")?;
        assert_eq!(tx.input.len(), 1);

        let transaction_names = protocol.transaction_names();
        assert_eq!(&transaction_names, &["A"]);

        Ok(())
    }

    #[test]
    fn test_persistence_2() -> Result<(), ProtocolBuilderError> {
        let tc = TestContext::new("test_persistence_2").unwrap();
        let storage = Rc::new(tc.new_storage("protocol"));

        let value = 1000;
        let pubkey_bytes =
            hex::decode("02c6047f9441ed7d6d3045406e95c07cd85a6a6d4c90d35b8c6a568f07cfd511fd")
                .expect("Decoding failed");
        let public_key = PublicKey::from_slice(&pubkey_bytes).expect("Invalid public key format");
        let script =
            ProtocolScript::new(ScriptBuf::from(vec![0x04]), &public_key, SignMode::Single);

        let mut protocol = Protocol::new("rounds");
        let builder = ProtocolBuilder {};

        builder.add_p2wsh_connection(
            &mut protocol,
            "connection",
            "A",
            value,
            &script,
            "B",
            &tc.ecdsa_sighash_type(),
        )?;

        protocol.save(storage.clone())?;

        drop(protocol);

        let mut protocol = match Protocol::load("rounds", storage.clone())? {
            Some(protocol) => protocol,
            None => panic!("Failed to load protocol"),
        };

<<<<<<< HEAD
        protocol.build(tc.key_manager(), "test")?;
=======
        protocol.build(tc.key_manager(), "")?;
>>>>>>> d0580ba6

        assert_eq!(protocol.transaction_by_name("A").unwrap().output.len(), 1);
        assert_eq!(protocol.transaction_by_name("B").unwrap().input.len(), 1);

        let transaction_names = protocol.transaction_names();
        assert_eq!(&transaction_names, &["A", "B"]);

        Ok(())
    }

    #[test]
    fn test_persistence_3() -> Result<(), ProtocolBuilderError> {
        let tc = TestContext::new("test_persistence_3").unwrap();
        let storage = Rc::new(tc.new_storage("protocol"));

        let value = 1000;
        let pubkey_bytes =
            hex::decode("02c6047f9441ed7d6d3045406e95c07cd85a6a6d4c90d35b8c6a568f07cfd511fd")
                .expect("Decoding failed");
        let public_key = PublicKey::from_slice(&pubkey_bytes).expect("Invalid public key format");

        let mut protocol = Protocol::new("rounds");
        let builder = ProtocolBuilder {};

        builder.add_p2wpkh_connection(
            &mut protocol,
            "connection",
            "A",
            value,
            &public_key,
            "B",
            &tc.ecdsa_sighash_type(),
        )?;

        protocol.save(storage.clone())?;

        drop(protocol);

        let mut protocol = match Protocol::load("rounds", storage.clone())? {
            Some(protocol) => protocol,
            None => panic!("Failed to load protocol"),
        };

<<<<<<< HEAD
        protocol.build(tc.key_manager(), "test")?;
=======
        protocol.build(tc.key_manager(), "")?;
>>>>>>> d0580ba6

        assert_eq!(protocol.transaction_by_name("A").unwrap().output.len(), 1);
        assert_eq!(protocol.transaction_by_name("B").unwrap().input.len(), 1);

        let transaction_names = protocol.transaction_names();
        assert_eq!(&transaction_names, &["A", "B"]);

        Ok(())
    }

    #[test]
    fn test_persistence_4() -> Result<(), ProtocolBuilderError> {
        let tc = TestContext::new("test_persistence_4").unwrap();
        let public_key = tc.key_manager().derive_keypair(0)?;
        let internal_key = tc.key_manager().derive_keypair(1)?;
        let storage = Rc::new(tc.new_storage("protocol"));

        let value = 1000;
        let script =
            ProtocolScript::new(ScriptBuf::from(vec![0x04]), &public_key, SignMode::Single);

        let mut protocol = Protocol::new("rounds");
        let builder = ProtocolBuilder {};

        builder.add_taproot_connection(
            &mut protocol,
            "connection",
            "A",
            value,
            &internal_key,
            &[script.clone()],
            &SpendMode::All {
                key_path_sign: SignMode::Single,
            },
            &[],
            "B",
            &tc.tr_sighash_type(),
        )?;

        protocol.save(storage.clone())?;

        drop(protocol);

        let mut protocol = match Protocol::load("rounds", storage.clone())? {
            Some(protocol) => protocol,
            None => panic!("Failed to load protocol"),
        };

<<<<<<< HEAD
        protocol.build_and_sign(tc.key_manager(), "test")?;
=======
        protocol.build_and_sign(tc.key_manager(), "")?;
>>>>>>> d0580ba6

        assert_eq!(protocol.transaction_by_name("A").unwrap().output.len(), 1);
        assert_eq!(protocol.transaction_by_name("B").unwrap().input.len(), 1);

        let transaction_names = protocol.transaction_names();
        assert_eq!(&transaction_names, &["A", "B"]);

        Ok(())
    }

    #[test]
    fn test_persistence_5() -> Result<(), ProtocolBuilderError> {
        let tc = TestContext::new("test_persistence_5").unwrap();
        let public_key = tc.key_manager().derive_keypair(0)?;
        let internal_key = tc.key_manager().derive_keypair(1)?;
        let storage = Rc::new(tc.new_storage("protocol"));

        let value = 1000;
        let script =
            ProtocolScript::new(ScriptBuf::from(vec![0x04]), &public_key, SignMode::Single);
        let script_expired =
            ProtocolScript::new(ScriptBuf::from(vec![0x00]), &public_key, SignMode::Single);
        let script_renew =
            ProtocolScript::new(ScriptBuf::from(vec![0x01]), &public_key, SignMode::Single);

        let mut protocol = Protocol::new("rounds");
        let builder = ProtocolBuilder {};

        builder.add_linked_message_connection(
            &mut protocol,
            "A",
            "B",
            value,
            &[script.clone()],
            100,
            &script_expired,
            &script_renew,
            100,
            &public_key,
            &internal_key,
            &SpendMode::All {
                key_path_sign: SignMode::Single,
            },
            &[],
            &tc.tr_sighash_type(),
        )?;

        protocol.save(storage.clone())?;

        drop(protocol);

        let mut protocol = match Protocol::load("rounds", storage.clone())? {
            Some(protocol) => protocol,
            None => panic!("Failed to load protocol"),
        };

<<<<<<< HEAD
        protocol.build_and_sign(tc.key_manager(), "test")?;
=======
        protocol.build_and_sign(tc.key_manager(), "")?;
>>>>>>> d0580ba6

        assert_eq!(protocol.transaction_by_name("A").unwrap().output.len(), 3);
        assert_eq!(protocol.transaction_by_name("B").unwrap().input.len(), 2);

        let transaction_names = protocol.transaction_names();
        assert_eq!(&transaction_names, &["A", "B"]);

        Ok(())
    }
}<|MERGE_RESOLUTION|>--- conflicted
+++ resolved
@@ -48,11 +48,7 @@
             None => panic!("Failed to load protocol"),
         };
 
-<<<<<<< HEAD
-        protocol.build(tc.key_manager(), "test")?;
-=======
         protocol.build(tc.key_manager(), "")?;
->>>>>>> d0580ba6
 
         let tx = protocol.transaction_by_name("A")?;
         assert_eq!(tx.input.len(), 1);
@@ -98,11 +94,7 @@
             None => panic!("Failed to load protocol"),
         };
 
-<<<<<<< HEAD
-        protocol.build(tc.key_manager(), "test")?;
-=======
         protocol.build(tc.key_manager(), "")?;
->>>>>>> d0580ba6
 
         assert_eq!(protocol.transaction_by_name("A").unwrap().output.len(), 1);
         assert_eq!(protocol.transaction_by_name("B").unwrap().input.len(), 1);
@@ -146,11 +138,7 @@
             None => panic!("Failed to load protocol"),
         };
 
-<<<<<<< HEAD
-        protocol.build(tc.key_manager(), "test")?;
-=======
         protocol.build(tc.key_manager(), "")?;
->>>>>>> d0580ba6
 
         assert_eq!(protocol.transaction_by_name("A").unwrap().output.len(), 1);
         assert_eq!(protocol.transaction_by_name("B").unwrap().input.len(), 1);
@@ -199,11 +187,7 @@
             None => panic!("Failed to load protocol"),
         };
 
-<<<<<<< HEAD
-        protocol.build_and_sign(tc.key_manager(), "test")?;
-=======
         protocol.build_and_sign(tc.key_manager(), "")?;
->>>>>>> d0580ba6
 
         assert_eq!(protocol.transaction_by_name("A").unwrap().output.len(), 1);
         assert_eq!(protocol.transaction_by_name("B").unwrap().input.len(), 1);
@@ -260,11 +244,7 @@
             None => panic!("Failed to load protocol"),
         };
 
-<<<<<<< HEAD
-        protocol.build_and_sign(tc.key_manager(), "test")?;
-=======
         protocol.build_and_sign(tc.key_manager(), "")?;
->>>>>>> d0580ba6
 
         assert_eq!(protocol.transaction_by_name("A").unwrap().output.len(), 3);
         assert_eq!(protocol.transaction_by_name("B").unwrap().input.len(), 2);
