--- conflicted
+++ resolved
@@ -67,11 +67,7 @@
             )?
             .add_op_return_output(&mut protocol, "op_return", data.clone())?;
 
-<<<<<<< HEAD
-        protocol.build(tc.key_manager(), "test")?;
-=======
         protocol.build(tc.key_manager(), "")?;
->>>>>>> d0580ba6
         let tx = protocol.transaction_by_name("op_return")?;
 
         // Assert
@@ -151,11 +147,7 @@
             )?
             .add_p2wpkh_output(&mut protocol, "keypath_spend", value, &pubkey_alice)?;
 
-<<<<<<< HEAD
-        protocol.build_and_sign(tc.key_manager(), "test")?;
-=======
         protocol.build_and_sign(tc.key_manager(), "")?;
->>>>>>> d0580ba6
 
         let signature = protocol
             .input_taproot_key_spend_signature("keypath_spend", 0)
