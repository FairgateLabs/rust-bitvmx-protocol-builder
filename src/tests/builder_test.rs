--- conflicted
+++ resolved
@@ -1,22 +1,15 @@
 #[cfg(test)]
 mod tests {
-<<<<<<< HEAD
     use std::{env, path::PathBuf};
-
-    use bitcoin::{hashes::Hash, key::rand::RngCore, secp256k1, Amount, EcdsaSighashType, ScriptBuf, TapSighashType};
-
-    use crate::{builder::{Builder, SpendingArgs}, errors::ProtocolBuilderError, graph::{OutputSpendingType, SighashType}, unspendable::unspendable_key};
+    use bitcoin::{hashes::Hash, secp256k1, Amount, EcdsaSighashType, PublicKey, ScriptBuf, TapSighashType, XOnlyPublicKey};
+
+    use crate::{builder::{Builder, SpendingArgs}, errors::ProtocolBuilderError, graph::{OutputSpendingType, SighashType}, scripts::ScriptWithKeys, unspendable::unspendable_key};
     fn temp_storage() -> PathBuf {
         let dir = env::temp_dir();
         let mut rng = secp256k1::rand::thread_rng();
+        dir.join(format!("storage_{}.db", index))
         let index = rng.next_u32();
-        dir.join(format!("storage_{}.db", index))
-    }
-=======
-    use bitcoin::{hashes::Hash, secp256k1, Amount, EcdsaSighashType, PublicKey, ScriptBuf, TapSighashType, XOnlyPublicKey};
-
-    use crate::{builder::{Builder, SpendingArgs}, errors::ProtocolBuilderError, graph::{OutputSpendingType, SighashType}, scripts::ScriptWithKeys, unspendable::unspendable_key};
->>>>>>> 340a7127
+    }
 
     #[test]
     fn test_single_connection() -> Result<(), ProtocolBuilderError> {
@@ -90,13 +83,8 @@
         let script = ScriptWithKeys::new(ScriptBuf::from(vec![0x04]), &public_key);
         let spending_scripts = vec![script.clone(), script.clone()];
 
-<<<<<<< HEAD
         let mut builder = Builder::new("cycle", temp_storage())?;
             builder.add_taproot_script_spend_connection("cycle", "A", value, internal_key, &spending_scripts, "A", &sighash_type)?;
-=======
-        let mut builder = Builder::new("cycle");
-            builder.add_taproot_script_spend_connection("cycle", "A", value, &internal_key, &spending_scripts, "A", &sighash_type)?;
->>>>>>> 340a7127
 
         let result = builder.build();
 
