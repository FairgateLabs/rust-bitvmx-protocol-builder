#[cfg(test)]
mod tests {
    use std::{env, path::PathBuf};
    use bitcoin::{hashes::Hash, key::rand::RngCore, secp256k1, Amount, EcdsaSighashType, PublicKey, ScriptBuf, TapSighashType, XOnlyPublicKey};

<<<<<<< HEAD
    use crate::{builder::{Builder, SpendingArgs}, errors::ProtocolBuilderError, graph::{OutputSpendingType, SighashType}, scripts::ScriptWithKeys, unspendable::unspendable_key};
    fn temp_storage() -> PathBuf {
        let dir = env::temp_dir();
        let mut rng = secp256k1::rand::thread_rng();
        let index = rng.next_u32();
        dir.join(format!("storage_{}.db", index))
    }
=======
    use crate::{builder::{ProtocolBuilder, SpendingArgs}, errors::ProtocolBuilderError, graph::{OutputSpendingType, SighashType}, scripts::ProtocolScript, unspendable::unspendable_key};
>>>>>>> 32e9961e

    #[test]
    fn test_single_connection() -> Result<(), ProtocolBuilderError> {
        let mut rng = secp256k1::rand::thread_rng();
        let sighash_type = SighashType::Taproot(TapSighashType::All);
        let ecdsa_sighash_type = SighashType::Ecdsa(EcdsaSighashType::All);
        let value = 1000;
        let internal_key = XOnlyPublicKey::from(unspendable_key(&mut rng)?);
        let txid = Hash::all_zeros();
        let output_index = 0;
        let blocks = 100;

        let pubkey_bytes = hex::decode("02c6047f9441ed7d6d3045406e95c07cd85a6a6d4c90d35b8c6a568f07cfd511fd").expect("Decoding failed");
        let public_key = PublicKey::from_slice(&pubkey_bytes).expect("Invalid public key format");

        let expired_from = ProtocolScript::new(ScriptBuf::from(vec![0x00]), &public_key);
        let renew_from = ProtocolScript::new(ScriptBuf::from(vec![0x01]), &public_key);
        let expired_to = ProtocolScript::new(ScriptBuf::from(vec![0x02]), &public_key);
        let renew_to = ProtocolScript::new(ScriptBuf::from(vec![0x03]), &public_key);
        let script = ProtocolScript::new(ScriptBuf::from(vec![0x04]), &public_key);
        let script_a = ProtocolScript::new(ScriptBuf::from(vec![0x05]), &public_key);
        let script_b = ProtocolScript::new(ScriptBuf::from(vec![0x06]), &public_key);

        let output_spending_type = OutputSpendingType::new_segwit_script_spend(&script, Amount::from_sat(value));

        let scripts_from = vec![script_a.clone(), script_b.clone()];
        let scripts_to = scripts_from.clone();

<<<<<<< HEAD
        let mut builder = Builder::new("single_connection", temp_storage())?; 
=======
        let mut builder = ProtocolBuilder::new("single_connection"); 
>>>>>>> 32e9961e
        let protocol = builder.connect_with_external_transaction(txid, output_index, output_spending_type, "start", &ecdsa_sighash_type)?
            .add_taproot_script_spend_connection("protocol", "start", value, &internal_key, &scripts_from, "challenge", &sighash_type)?
            .add_timelock_connection("start", value, &internal_key, &expired_from, &renew_from, "challenge", blocks, &sighash_type)?
            .add_taproot_script_spend_connection("protocol", "challenge", value, &internal_key, &scripts_to, "response", &sighash_type)?
            .add_timelock_connection("challenge", value, &internal_key, &expired_to, &renew_to, "response", blocks, &sighash_type)?
            .build()?;

        let challenge_spending_args = &[SpendingArgs::new_taproot_args(script_a.get_script()), SpendingArgs::new_taproot_args(renew_from.get_script())];
        let response_spending_args = &[SpendingArgs::new_taproot_args(script_a.get_script()), SpendingArgs::new_taproot_args(renew_to.get_script())];

        let start = protocol.get_transaction_to_send("start", &[SpendingArgs::new_args()])?;
        let challenge = protocol.get_transaction_to_send("challenge", challenge_spending_args)?;
        let response = protocol.get_transaction_to_send("response", response_spending_args)?;

        assert_eq!(start.input.len(), 1);
        assert_eq!(challenge.input.len(), 2);
        assert_eq!(response.input.len(), 2);

        assert_eq!(start.output.len(), 2);
        assert_eq!(challenge.output.len(), 2);
        assert_eq!(response.output.len(), 0);

        let sighashes_start = protocol.get_transaction_spending_info("start")?;
        let sighashes_challenge = protocol.get_transaction_spending_info("challenge")?;
        let sighashes_response = protocol.get_transaction_spending_info("response")?;

        assert_eq!(sighashes_start.len(), 1);
        assert_eq!(sighashes_challenge.len(), 2);
        assert_eq!(sighashes_response.len(), 2);

        Ok(())
    }

    #[test]
    fn test_single_cyclic_connection() -> Result<(), ProtocolBuilderError> {       
        let mut rng = secp256k1::rand::thread_rng();
        let sighash_type = SighashType::Taproot(TapSighashType::All);
        let value = 1000;
        let internal_key = XOnlyPublicKey::from(unspendable_key(&mut rng)?);
        let pubkey_bytes = hex::decode("02c6047f9441ed7d6d3045406e95c07cd85a6a6d4c90d35b8c6a568f07cfd511fd").expect("Decoding failed");
        let public_key = PublicKey::from_slice(&pubkey_bytes).expect("Invalid public key format");
        let script = ProtocolScript::new(ScriptBuf::from(vec![0x04]), &public_key);
        let spending_scripts = vec![script.clone(), script.clone()];

<<<<<<< HEAD
        let mut builder = Builder::new("cycle", temp_storage())?;
=======
        let mut builder = ProtocolBuilder::new("cycle");
>>>>>>> 32e9961e
            builder.add_taproot_script_spend_connection("cycle", "A", value, &internal_key, &spending_scripts, "A", &sighash_type)?;

        let result = builder.build();

        match result {
            Err(ProtocolBuilderError::GraphBuildingError(_graph_error)) => {
            }
            Err(_) => {
                panic!("Expected GraphCycleDetected error, got a different error");
            }
            Ok(_) => {
                panic!("Expected an error, but got Ok");
            }
        }    

        Ok(())
    }

    #[test]
    fn test_multiple_cyclic_connection() -> Result<(), ProtocolBuilderError> {
        let mut rng = secp256k1::rand::thread_rng();
        let sighash_type = SighashType::Taproot(TapSighashType::All);
        let ecdsa_sighash_type = SighashType::Ecdsa(EcdsaSighashType::All);
        let value = 1000;
        let internal_key = XOnlyPublicKey::from(unspendable_key(&mut rng)?);
        let pubkey_bytes = hex::decode("02c6047f9441ed7d6d3045406e95c07cd85a6a6d4c90d35b8c6a568f07cfd511fd").expect("Decoding failed");
        let public_key = PublicKey::from_slice(&pubkey_bytes).expect("Invalid public key format");
        let txid = Hash::all_zeros();
        let output_index = 0;
        let script = ProtocolScript::new(ScriptBuf::from(vec![0x04]), &public_key);

        let output_spending_type = OutputSpendingType::new_segwit_script_spend(&script, Amount::from_sat(value));

        let scripts_from = vec![script.clone(), script.clone()];
        let scripts_to = scripts_from.clone();

<<<<<<< HEAD
        let mut builder = Builder::new("cycle", temp_storage())?; 
=======
        let mut builder = ProtocolBuilder::new("cycle"); 
>>>>>>> 32e9961e
        let result = builder.connect_with_external_transaction(txid, output_index, output_spending_type, "A", &ecdsa_sighash_type)?
            .add_taproot_script_spend_connection("protocol", "A", value, &internal_key, &scripts_from, "B", &sighash_type)?
            .add_taproot_script_spend_connection("protocol", "B", value, &internal_key, &scripts_to, "C", &sighash_type)?
            .add_taproot_script_spend_connection("protocol", "C", value, &internal_key, &scripts_to, "A", &sighash_type)?
            .build();

        match result {
            Err(ProtocolBuilderError::GraphBuildingError(_graph_error)) => {
            }
            Err(_) => {
                panic!("Expected GraphCycleDetected error, got a different error");
            }
            Ok(_) => {
                panic!("Expected an error, but got Ok");
            }
        }    
        
        Ok(())
    }

    #[test]
    fn test_single_node_no_connections() -> Result<(), ProtocolBuilderError> {
        let ecdsa_sighash_type = SighashType::Ecdsa(EcdsaSighashType::All);
        let value = 1000;
        let txid = Hash::all_zeros();
        let output_index = 0;
        let pubkey_bytes = hex::decode("02c6047f9441ed7d6d3045406e95c07cd85a6a6d4c90d35b8c6a568f07cfd511fd").expect("Decoding failed");
        let public_key = PublicKey::from_slice(&pubkey_bytes).expect("Invalid public key format");
        let script = ProtocolScript::new(ScriptBuf::from(vec![0x04]), &public_key);
        let output_spending_type = OutputSpendingType::new_segwit_script_spend(&script, Amount::from_sat(value));

<<<<<<< HEAD
        let mut builder = Builder::new("single_connection", temp_storage())?; 
=======
        let mut builder = ProtocolBuilder::new("single_connection"); 
>>>>>>> 32e9961e
        let protocol = builder
            .connect_with_external_transaction(txid, output_index, output_spending_type, "start", &ecdsa_sighash_type)?
            .build()?;

        let start = protocol.get_transaction_to_send("start", &[SpendingArgs::new_args()])?;

        assert_eq!(start.input.len(), 1);
        assert_eq!(start.output.len(), 0);

        let sighashes_start = protocol.get_transaction_spending_info("start")?;

        assert_eq!(sighashes_start.len(), 1);
        
        Ok(())
    }

    #[test]
    fn test_rounds() -> Result<(), ProtocolBuilderError> {
        let rounds = 3;
        let mut rng = secp256k1::rand::thread_rng();
        let sighash_type = SighashType::Taproot(TapSighashType::All);
        let ecdsa_sighash_type = SighashType::Ecdsa(EcdsaSighashType::All);
        let value = 1000;
        let internal_key = XOnlyPublicKey::from(unspendable_key(&mut rng)?);
        let pubkey_bytes = hex::decode("02c6047f9441ed7d6d3045406e95c07cd85a6a6d4c90d35b8c6a568f07cfd511fd").expect("Decoding failed");
        let public_key = PublicKey::from_slice(&pubkey_bytes).expect("Invalid public key format");
        let txid = Hash::all_zeros();
        let output_index = 0;
        let script = ProtocolScript::new(ScriptBuf::from(vec![0x04]), &public_key);
        let output_spending_type = OutputSpendingType::new_segwit_script_spend(&script, Amount::from_sat(value));

<<<<<<< HEAD
        let mut builder = Builder::new("rounds", temp_storage())?;
=======
        let mut builder = ProtocolBuilder::new("rounds");
>>>>>>> 32e9961e
        let (from_rounds, _) = builder.connect_rounds("rounds", rounds, "B", "C", value, &[script.clone()], &[script.clone()], &sighash_type)?;

        let protocol = builder
            .connect_with_external_transaction(txid, output_index, output_spending_type, "A", &ecdsa_sighash_type)?
            .add_taproot_script_spend_connection("protocol", "A", value, &internal_key, &[script.clone()], &from_rounds, &sighash_type)?
            .build()?;

        let spending_args = [SpendingArgs::new_taproot_args(script.get_script()), SpendingArgs::new_taproot_args(script.get_script())];

        let a = protocol.get_transaction_to_send("A", &[SpendingArgs::new_args()])?;
        let b0 = protocol.get_transaction_to_send("B_0", &spending_args)?;
        let b1 = protocol.get_transaction_to_send("B_1", &spending_args)?;
        let b2 = protocol.get_transaction_to_send("B_2", &spending_args)?;
        let c0 = protocol.get_transaction_to_send("C_0", &spending_args)?;
        let c1 = protocol.get_transaction_to_send("C_1", &spending_args)?;
        let c2 = protocol.get_transaction_to_send("C_2", &spending_args)?;

        assert_eq!(a.input.len(), 1);
        assert_eq!(b0.input.len(), 1);
        assert_eq!(b1.input.len(), 1);
        assert_eq!(b2.input.len(), 1);

        assert_eq!(a.output.len(), 1);
        assert_eq!(c0.output.len(), 1);
        assert_eq!(c1.output.len(), 1);
        assert_eq!(c2.output.len(), 0);

        let sighashes_a = protocol.get_transaction_spending_info("A")?;
        let sighashes_b0 = protocol.get_transaction_spending_info("B_0")?;
        let sighashes_b1 = protocol.get_transaction_spending_info("B_1")?;
        let sighashes_b2 = protocol.get_transaction_spending_info("B_2")?;
        let sighashes_c0 = protocol.get_transaction_spending_info("C_0")?;
        let sighashes_c1 = protocol.get_transaction_spending_info("C_1")?;
        let sighashes_c2 = protocol.get_transaction_spending_info("C_2")?;

        assert_eq!(sighashes_a.len(), 1);
        assert_eq!(sighashes_b0.len(), 1);
        assert_eq!(sighashes_b1.len(), 1);
        assert_eq!(sighashes_b2.len(), 1);
        assert_eq!(sighashes_c0.len(), 1);
        assert_eq!(sighashes_c1.len(), 1);
        assert_eq!(sighashes_c2.len(), 1);
        
        Ok(())
    }

    #[test]
    fn test_zero_rounds() -> Result<(), ProtocolBuilderError> {
        let rounds = 0;
        let sighash_type = SighashType::Taproot(TapSighashType::All);
        let value = 1000;
        let pubkey_bytes = hex::decode("02c6047f9441ed7d6d3045406e95c07cd85a6a6d4c90d35b8c6a568f07cfd511fd").expect("Decoding failed");
        let public_key = PublicKey::from_slice(&pubkey_bytes).expect("Invalid public key format");
        let script = ProtocolScript::new(ScriptBuf::from(vec![0x04]), &public_key);

<<<<<<< HEAD
        let mut builder = Builder::new("rounds", temp_storage())?;
=======
        let mut builder = ProtocolBuilder::new("rounds");
>>>>>>> 32e9961e
        let result = builder.connect_rounds("rounds", rounds, "B", "C", value, &[script.clone()], &[script.clone()], &sighash_type);

        match result {
            Err(ProtocolBuilderError::InvalidZeroRounds) => {
            }
            Err(_) => {
                panic!("Expected InvalidZeroRounds error, got a different error");
            }
            Ok(_) => {
                panic!("Expected an error, but got Ok");
            }
        }
        Ok(())
    }

    #[test]
    fn test_multiple_connections() -> Result<(), ProtocolBuilderError> {
        let rounds = 3;
        let mut rng = secp256k1::rand::thread_rng();
        let sighash_type = SighashType::Taproot(TapSighashType::All);
        let ecdsa_sighash_type = SighashType::Ecdsa(EcdsaSighashType::All);
        let value = 1000;
        let internal_key = XOnlyPublicKey::from(unspendable_key(&mut rng)?);
        let pubkey_bytes = hex::decode("02c6047f9441ed7d6d3045406e95c07cd85a6a6d4c90d35b8c6a568f07cfd511fd").expect("Decoding failed");
        let public_key = PublicKey::from_slice(&pubkey_bytes).expect("Invalid public key format");
        let txid = Hash::all_zeros();
        let output_index = 0;
        let script = ProtocolScript::new(ScriptBuf::from(vec![0x04]), &public_key);
        let output_spending_type = OutputSpendingType::new_segwit_script_spend(&script, Amount::from_sat(value));

<<<<<<< HEAD
        let mut builder = Builder::new("rounds", temp_storage())?;
=======
        let mut builder = ProtocolBuilder::new("rounds");
>>>>>>> 32e9961e
        builder
            .connect_with_external_transaction(txid, output_index, output_spending_type, "A", &ecdsa_sighash_type)?
            .add_taproot_script_spend_connection("protocol", "A", value, &internal_key, &[script.clone()], "B", &sighash_type)?
            .add_taproot_script_spend_connection("protocol", "A", value, &internal_key, &[script.clone()], "C", &sighash_type)?
            .add_taproot_script_spend_connection("protocol", "B", value, &internal_key, &[script.clone()], "D", &sighash_type)?
            .add_taproot_script_spend_connection("protocol", "C", value, &internal_key, &[script.clone()], "D", &sighash_type)?
            .add_taproot_script_spend_connection("protocol", "D", value, &internal_key, &[script.clone()], "E", &sighash_type)?
            .add_taproot_script_spend_connection("protocol", "A", value, &internal_key, &[script.clone()], "F", &sighash_type)?
            .add_taproot_script_spend_connection("protocol", "D", value, &internal_key, &[script.clone()], "F", &sighash_type)?
            .add_taproot_script_spend_connection("protocol", "F", value, &internal_key, &[script.clone()], "G", &sighash_type)?;

        let (from_rounds, to_rounds) = builder.connect_rounds("rounds", rounds, "H", "I", value, &[script.clone()], &[script.clone()], &sighash_type)?;
        
        builder.add_taproot_script_spend_connection("protocol", "G", value, &internal_key, &[script.clone()], &from_rounds, &sighash_type)?
            .add_p2wsh_output(&to_rounds, value, &script)?;

        let protocol = builder.build()?;
        let mut transaction_names = protocol.get_transaction_names();
        transaction_names.sort();

        assert_eq!(&transaction_names, &["A", "B", "C", "D", "E", "F", "G", "H_0", "H_1", "H_2", "I_0", "I_1", "I_2"]);

        Ok(())
    }


}<|MERGE_RESOLUTION|>--- conflicted
+++ resolved
@@ -3,17 +3,13 @@
     use std::{env, path::PathBuf};
     use bitcoin::{hashes::Hash, key::rand::RngCore, secp256k1, Amount, EcdsaSighashType, PublicKey, ScriptBuf, TapSighashType, XOnlyPublicKey};
 
-<<<<<<< HEAD
-    use crate::{builder::{Builder, SpendingArgs}, errors::ProtocolBuilderError, graph::{OutputSpendingType, SighashType}, scripts::ScriptWithKeys, unspendable::unspendable_key};
+    use crate::{builder::{ProtocolBuilder, SpendingArgs}, errors::ProtocolBuilderError, graph::{OutputSpendingType, SighashType}, scripts::ScriptWithKeys, unspendable::unspendable_key};
     fn temp_storage() -> PathBuf {
         let dir = env::temp_dir();
         let mut rng = secp256k1::rand::thread_rng();
         let index = rng.next_u32();
         dir.join(format!("storage_{}.db", index))
     }
-=======
-    use crate::{builder::{ProtocolBuilder, SpendingArgs}, errors::ProtocolBuilderError, graph::{OutputSpendingType, SighashType}, scripts::ProtocolScript, unspendable::unspendable_key};
->>>>>>> 32e9961e
 
     #[test]
     fn test_single_connection() -> Result<(), ProtocolBuilderError> {
@@ -42,11 +38,7 @@
         let scripts_from = vec![script_a.clone(), script_b.clone()];
         let scripts_to = scripts_from.clone();
 
-<<<<<<< HEAD
         let mut builder = Builder::new("single_connection", temp_storage())?; 
-=======
-        let mut builder = ProtocolBuilder::new("single_connection"); 
->>>>>>> 32e9961e
         let protocol = builder.connect_with_external_transaction(txid, output_index, output_spending_type, "start", &ecdsa_sighash_type)?
             .add_taproot_script_spend_connection("protocol", "start", value, &internal_key, &scripts_from, "challenge", &sighash_type)?
             .add_timelock_connection("start", value, &internal_key, &expired_from, &renew_from, "challenge", blocks, &sighash_type)?
@@ -91,11 +83,7 @@
         let script = ProtocolScript::new(ScriptBuf::from(vec![0x04]), &public_key);
         let spending_scripts = vec![script.clone(), script.clone()];
 
-<<<<<<< HEAD
         let mut builder = Builder::new("cycle", temp_storage())?;
-=======
-        let mut builder = ProtocolBuilder::new("cycle");
->>>>>>> 32e9961e
             builder.add_taproot_script_spend_connection("cycle", "A", value, &internal_key, &spending_scripts, "A", &sighash_type)?;
 
         let result = builder.build();
@@ -132,11 +120,7 @@
         let scripts_from = vec![script.clone(), script.clone()];
         let scripts_to = scripts_from.clone();
 
-<<<<<<< HEAD
         let mut builder = Builder::new("cycle", temp_storage())?; 
-=======
-        let mut builder = ProtocolBuilder::new("cycle"); 
->>>>>>> 32e9961e
         let result = builder.connect_with_external_transaction(txid, output_index, output_spending_type, "A", &ecdsa_sighash_type)?
             .add_taproot_script_spend_connection("protocol", "A", value, &internal_key, &scripts_from, "B", &sighash_type)?
             .add_taproot_script_spend_connection("protocol", "B", value, &internal_key, &scripts_to, "C", &sighash_type)?
@@ -168,11 +152,7 @@
         let script = ProtocolScript::new(ScriptBuf::from(vec![0x04]), &public_key);
         let output_spending_type = OutputSpendingType::new_segwit_script_spend(&script, Amount::from_sat(value));
 
-<<<<<<< HEAD
         let mut builder = Builder::new("single_connection", temp_storage())?; 
-=======
-        let mut builder = ProtocolBuilder::new("single_connection"); 
->>>>>>> 32e9961e
         let protocol = builder
             .connect_with_external_transaction(txid, output_index, output_spending_type, "start", &ecdsa_sighash_type)?
             .build()?;
@@ -204,11 +184,7 @@
         let script = ProtocolScript::new(ScriptBuf::from(vec![0x04]), &public_key);
         let output_spending_type = OutputSpendingType::new_segwit_script_spend(&script, Amount::from_sat(value));
 
-<<<<<<< HEAD
         let mut builder = Builder::new("rounds", temp_storage())?;
-=======
-        let mut builder = ProtocolBuilder::new("rounds");
->>>>>>> 32e9961e
         let (from_rounds, _) = builder.connect_rounds("rounds", rounds, "B", "C", value, &[script.clone()], &[script.clone()], &sighash_type)?;
 
         let protocol = builder
@@ -264,11 +240,7 @@
         let public_key = PublicKey::from_slice(&pubkey_bytes).expect("Invalid public key format");
         let script = ProtocolScript::new(ScriptBuf::from(vec![0x04]), &public_key);
 
-<<<<<<< HEAD
         let mut builder = Builder::new("rounds", temp_storage())?;
-=======
-        let mut builder = ProtocolBuilder::new("rounds");
->>>>>>> 32e9961e
         let result = builder.connect_rounds("rounds", rounds, "B", "C", value, &[script.clone()], &[script.clone()], &sighash_type);
 
         match result {
@@ -299,11 +271,7 @@
         let script = ProtocolScript::new(ScriptBuf::from(vec![0x04]), &public_key);
         let output_spending_type = OutputSpendingType::new_segwit_script_spend(&script, Amount::from_sat(value));
 
-<<<<<<< HEAD
         let mut builder = Builder::new("rounds", temp_storage())?;
-=======
-        let mut builder = ProtocolBuilder::new("rounds");
->>>>>>> 32e9961e
         builder
             .connect_with_external_transaction(txid, output_index, output_spending_type, "A", &ecdsa_sighash_type)?
             .add_taproot_script_spend_connection("protocol", "A", value, &internal_key, &[script.clone()], "B", &sighash_type)?
