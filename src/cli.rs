use anyhow::{Ok, Result};

use bitcoin::{hashes::Hash, Network, ScriptBuf};
use clap::{Parser, Subcommand};
use key_manager::{key_manager::KeyManager, keystorage::database::DatabaseKeyStore};
use tracing::info;

use std::env;
use bitcoin::secp256k1::rand::{self, RngCore};
use crate::{builder::TemplateBuilder, config::Config, params::DefaultParams};

pub struct Cli {
    config: Config,
}

#[derive(Parser)]
#[command(about = "Template Builder CLI", long_about = None)]
#[command(arg_required_else_help = true)]
pub struct Menu {
    #[command(subcommand)]
    command: Commands,
}

#[derive(Subcommand)]
enum Commands {
    AddStartTemplate,
}

impl Cli {
    pub fn new() -> Result<Self> {
        let config = Config::new()?;
        Ok(Self {
            config,
        })
    }

    pub fn run(&self) -> Result<()> {
        let menu = Menu::parse();

        match &menu.command {
            Commands::AddStartTemplate => {
                self.add_start_template()?;
            }
        }

        Ok(())
    }

    // 
    // Commands
    //
    fn add_start_template(&self) -> Result<()>{
        let defaults = DefaultParams::try_from(&self.config)?;
        let mut builder = TemplateBuilder::new(defaults)?;
        let mut key_manager = self.key_manager()?;
        
        // TODO test values, replace for real values from command line params.
        let pk = key_manager.derive_keypair(0)?;
        let wpkh = pk.wpubkey_hash().expect("key is compressed");
        let script_pubkey = ScriptBuf::new_p2wpkh(&wpkh);
        let txid= Hash::all_zeros();
        let vout = 0;
        let amount = 100000;

        builder.add_start("A", txid, vout, amount, script_pubkey)?;

        info!("New start template created.");

        Ok(())
    }
<<<<<<< HEAD

    fn get_defaults_from_config(&self) -> Result<DefaultParams, anyhow::Error> {
        let protocol_amount = self.config.template_builder.protocol_amount;
        let speedup_from_key = PublicKey::from_str(self.config.template_builder.speedup_from_key.as_str())?;
        let speedup_to_key = PublicKey::from_str(self.config.template_builder.speedup_to_key.as_str())?;
        let speedup_amount = self.config.template_builder.speedup_amount;
        let timelock_blocks = self.config.template_builder.timelock_blocks;
        let timelock_from_key = PublicKey::from_str(self.config.template_builder.timelock_from_key.as_str())?;
        let timelock_to_key = PublicKey::from_str(self.config.template_builder.timelock_to_key.as_str())?;
        let locked_amount = self.config.template_builder.locked_amount;
        let ecdsa_sighash_type = EcdsaSighashType::from_str(self.config.template_builder.ecdsa_sighash_type.as_str())?;
        let taproot_sighash_type = TapSighashType::from_str(self.config.template_builder.taproot_sighash_type.as_str())?;
       
        let defaults = DefaultParams::new(
            protocol_amount, 
            &speedup_from_key, 
            &speedup_to_key, 
            speedup_amount, 
            timelock_blocks, 
            &timelock_from_key, 
            &timelock_to_key, 
            locked_amount, 
            ecdsa_sighash_type,
            taproot_sighash_type,
            temp_storage_path()
        )?;
        Ok(defaults)
    }
=======
>>>>>>> 618860dc
    
    fn key_manager(&self) -> Result<KeyManager<DatabaseKeyStore>> {
        let network = self.config.key_manager.network.parse::<Network>()?;

        let key_derivation_path = self.config.key_manager.key_derivation_path.as_str(); 
        let key_derivation_seed: [u8; 32] = self.config.key_manager.key_derivation_seed.as_bytes().try_into()?;
        let winternitz_seed = self.config.key_manager.winternitz_seed.as_bytes().try_into()?;

        let keystore_path = self.config.storage.path.as_str();
        let keystore_password = self.config.storage.password.as_bytes().to_vec();

        let database_keystore = DatabaseKeyStore::new(keystore_path, keystore_password, network)?;
        let key_manager = KeyManager::new(
            network,
            key_derivation_path,
            key_derivation_seed,
            winternitz_seed,
            database_keystore,
        )?;
    
        Ok(key_manager)
    }
<<<<<<< HEAD
}

fn temp_storage_path() -> String {
    let dir = env::temp_dir();

    let storage_path = dir.join(format!("secure_storage_{}.db", random_u32()));
    storage_path.to_str().expect("Failed to get path to temp file").to_string()
}

fn random_u32() -> u32 {
    rand::thread_rng().next_u32()
}
=======
}
>>>>>>> 618860dc
<|MERGE_RESOLUTION|>--- conflicted
+++ resolved
@@ -68,37 +68,6 @@
 
         Ok(())
     }
-<<<<<<< HEAD
-
-    fn get_defaults_from_config(&self) -> Result<DefaultParams, anyhow::Error> {
-        let protocol_amount = self.config.template_builder.protocol_amount;
-        let speedup_from_key = PublicKey::from_str(self.config.template_builder.speedup_from_key.as_str())?;
-        let speedup_to_key = PublicKey::from_str(self.config.template_builder.speedup_to_key.as_str())?;
-        let speedup_amount = self.config.template_builder.speedup_amount;
-        let timelock_blocks = self.config.template_builder.timelock_blocks;
-        let timelock_from_key = PublicKey::from_str(self.config.template_builder.timelock_from_key.as_str())?;
-        let timelock_to_key = PublicKey::from_str(self.config.template_builder.timelock_to_key.as_str())?;
-        let locked_amount = self.config.template_builder.locked_amount;
-        let ecdsa_sighash_type = EcdsaSighashType::from_str(self.config.template_builder.ecdsa_sighash_type.as_str())?;
-        let taproot_sighash_type = TapSighashType::from_str(self.config.template_builder.taproot_sighash_type.as_str())?;
-       
-        let defaults = DefaultParams::new(
-            protocol_amount, 
-            &speedup_from_key, 
-            &speedup_to_key, 
-            speedup_amount, 
-            timelock_blocks, 
-            &timelock_from_key, 
-            &timelock_to_key, 
-            locked_amount, 
-            ecdsa_sighash_type,
-            taproot_sighash_type,
-            temp_storage_path()
-        )?;
-        Ok(defaults)
-    }
-=======
->>>>>>> 618860dc
     
     fn key_manager(&self) -> Result<KeyManager<DatabaseKeyStore>> {
         let network = self.config.key_manager.network.parse::<Network>()?;
@@ -121,7 +90,6 @@
     
         Ok(key_manager)
     }
-<<<<<<< HEAD
 }
 
 fn temp_storage_path() -> String {
@@ -134,6 +102,4 @@
 fn random_u32() -> u32 {
     rand::thread_rng().next_u32()
 }
-=======
-}
->>>>>>> 618860dc
+
