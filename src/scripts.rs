--- conflicted
+++ resolved
@@ -202,22 +202,11 @@
         OP_FROMALTSTACK
         OP_DUP
         OP_NEGATE
-<<<<<<< HEAD
-      
-        OP_FROMALTSTACK
-        OP_DUP
-        OP_NEGATE
-=======
-
->>>>>>> f9316f76
+
         for _ in 1..message_size {
             OP_FROMALTSTACK OP_TUCK OP_SUB
         }
 
-<<<<<<< HEAD
-      
-=======
->>>>>>> f9316f76
         { base * message_size }
         OP_ADD
 
