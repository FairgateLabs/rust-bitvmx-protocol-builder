--- conflicted
+++ resolved
@@ -49,13 +49,8 @@
     }
 }
 
-<<<<<<< HEAD
 #[derive(Clone, Debug, Serialize, Deserialize)]
-pub struct ScriptWithKeys {
-=======
-#[derive(Clone, Debug)]
 pub struct ProtocolScript {
->>>>>>> 32e9961e
     script: ScriptBuf,
     keys: HashMap<String, ScriptKey>,
     verifying_key: PublicKey,
