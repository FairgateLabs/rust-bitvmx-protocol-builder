--- conflicted
+++ resolved
@@ -1,8 +1,4 @@
-<<<<<<< HEAD
-use std::{collections::HashMap, cmp::max};
-=======
 use std::{cmp, vec};
->>>>>>> e0ddc251
 use lazy_static::lazy_static;
 
 use bitcoin::{EcdsaSighashType, SegwitV0Sighash,hashes::Hash, key::Secp256k1, locktime, secp256k1::{self, All}, sighash::{self, SighashCache}, taproot::{LeafVersion, TaprootBuilder, TaprootSpendInfo}, transaction, Amount, OutPoint, PublicKey, ScriptBuf, Sequence, TapLeafHash, TapSighash, TapSighashType, Transaction, TxIn, TxOut, Txid, Witness};
@@ -73,12 +69,8 @@
     Taproot {
         sighash_type: TapSighashType,
         taproot_spend_info: TaprootSpendInfo,
-<<<<<<< HEAD
         taproot_internal_key: PublicKey,
-        spending_paths: HashMap<TapLeafHash, SpendingPath>,
-=======
         spending_paths: Vec<SpendingPath>,
->>>>>>> e0ddc251
     },
     P2WPKH {
         sighash_type: EcdsaSighashType,
@@ -88,7 +80,6 @@
     },
 }
 
-<<<<<<< HEAD
 impl Serialize for InputType {
     fn serialize<S>(&self, serializer: S) -> Result<S::Ok, S::Error>
     where
@@ -282,10 +273,8 @@
     }
 }
 
+// TODO add taproot key_spend type
 #[derive(Clone, Debug, Serialize, Deserialize)]
-=======
-// TODO add taproot key_spend type
-#[derive(Clone, Debug)]
 pub enum SpendingType {
     Taproot {
         spending_script: ScriptBuf
@@ -293,7 +282,7 @@
     P2WPKH,
 }
 
-#[derive(Clone, Debug)]
+#[derive(Clone, Debug, Serialize, Deserialize)]
 pub struct SpendingInformation {
     input_index: usize, 
     spending_type: SpendingType,
@@ -328,8 +317,7 @@
     }
 }
 
-#[derive(Clone, Debug)]
->>>>>>> e0ddc251
+#[derive(Clone, Debug, Serialize, Deserialize)]
 pub struct Input {
     to: String,
     index: usize,
@@ -509,23 +497,9 @@
                 PublicKey::new(internal_key.public_key(taproot_spend_info.output_key_parity()))
             },
             spending_paths: taproot_spending_scripts.iter().map(|s| {
-<<<<<<< HEAD
-                let leaf_hash = TapLeafHash::from_script(s.get_script(), LeafVersion::TapScript);
-                let path = SpendingPath {
-                    sighash: None,
-                    signature: None,
-                    script: s.get_script().clone(),
-                    script_params: s.get_params(),
-                };
-            
-
-                (leaf_hash, path)
-            }).collect(),
-=======
                 let path = SpendingPath::new(s.get_script().clone());
                 path
             }).collect()
->>>>>>> e0ddc251
         };
 
         let input = Input::new(&self.name, self.transaction.input.len() - 1, input_type);
