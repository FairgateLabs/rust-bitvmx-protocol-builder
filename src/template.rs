--- conflicted
+++ resolved
@@ -1,12 +1,9 @@
 use std::collections::HashMap;
 use lazy_static::lazy_static;
-<<<<<<< HEAD
-use bitcoin::{hashes::Hash, key::Secp256k1, locktime, secp256k1::{self, All}, sighash::{self, SighashCache}, taproot::{LeafVersion, Signature, TaprootBuilder, TaprootSpendInfo}, transaction, Amount, OutPoint, PublicKey, ScriptBuf, Sequence, TapLeafHash, TapSighash, TapSighashType, Transaction, TxIn, TxOut, Txid, Witness};
+
+use bitcoin::{hashes::Hash, key::Secp256k1, locktime, secp256k1::{self, All}, sighash::{self, SighashCache}, taproot::{LeafVersion, Tagnature, TaprootBuilder, TaprootSpendInfo}, transaction, Amount, OutPoint, PublicKey, ScriptBuf, Sequence, TapLeafHash, TapSighash, TapSighashType, Transaction, TxIn, TxOut, Txid, Witness};
 use serde::{Deserialize, Serialize};
-=======
-use bitcoin::{hashes::Hash, key::Secp256k1, locktime, secp256k1::{self, All}, sighash::{self, SighashCache}, taproot::{LeafVersion, TaprootBuilder, TaprootSpendInfo}, transaction, Amount, EcdsaSighashType, OutPoint, PublicKey, ScriptBuf, SegwitV0Sighash, Sequence, TapLeafHash, TapSighash, TapSighashType, Transaction, TxIn, TxOut, Txid, Witness};
-
->>>>>>> d0b4445f
+
 use crate::{errors::TemplateError, scripts::{ScriptParam, ScriptWithParams}, unspendable::unspendable_key};
 use crate::taproot_spend_info_serde::deserialize as deserialize_taproot_spend_info;
 
@@ -14,46 +11,12 @@
     static ref SECP: Secp256k1<All> = Secp256k1::new();
 }
 
-<<<<<<< HEAD
-#[derive(Clone, Debug, Serialize)]
+#[derive(Clone, Debug, Serialize, Deserialize)]
 /// Represents an output of a previous transaction that is consumed by an output in this transaction.
 pub struct PreviousOutput {
     from: String,
     index: usize,
     txout: TxOut,
-    #[serde(skip_serializing)]
-    taproot_spend_info: Option<TaprootSpendInfo>
-}
-
-impl<'de> Deserialize<'de> for PreviousOutput {
-    fn deserialize<D>(deserializer: D) -> Result<Self, D::Error>
-    where
-        D: serde::Deserializer<'de> ,
-    {
-        #[derive(Deserialize)]
-        struct PreviousOutputHelper {
-            from: String,
-            index: usize,
-            txout: TxOut,
-        }
-
-        let helper = PreviousOutputHelper::deserialize(deserializer)?;
-        let taproot_spend_info = deserialize_taproot_spend_info::<D>().ok();
-
-        Ok(PreviousOutput {
-            from: helper.from,
-            index: helper.index,
-            txout: helper.txout,
-            taproot_spend_info: taproot_spend_info.unwrap(),
-        })
-    }
-=======
-#[derive(Clone, Debug)]
-pub struct Output {
-    from: String,
-    index: usize,
-    txout: TxOut,
->>>>>>> d0b4445f
 }
 
 impl Output { 
@@ -62,10 +25,6 @@
             from,
             index,
             txout,
-<<<<<<< HEAD
-            taproot_spend_info: Some(taproot_spend_info),
-=======
->>>>>>> d0b4445f
         }
     }
 
@@ -80,29 +39,15 @@
     pub fn get_txout(&self) -> &TxOut {
         &self.txout
     }
-<<<<<<< HEAD
-
-    pub fn get_taproot_spend_info(&self) -> TaprootSpendInfo {
-        self.taproot_spend_info.clone().unwrap()
-    }
-}
-
-#[derive(Clone, Debug, Serialize, Deserialize)]
-/// Represents an input of a subsequent transaction that consumes an output from this transaction.
-pub struct NextInput {
-    to: String,
-    index: usize,
-=======
-}
-
+  
 #[derive(Clone, Debug)]
 pub struct SpendingInfo {
     sighash: Option<TapSighash>,
     signature: Option<bitcoin::taproot::Signature>,
     taproot_leaf: ScriptBuf,
     script_params: Vec<ScriptParam>,
->>>>>>> d0b4445f
-}
+}
+  
 impl SpendingInfo {
     pub fn get_signature(&self) -> Option<bitcoin::taproot::Signature> {
         self.signature
@@ -117,12 +62,7 @@
     }
 }
 
-<<<<<<< HEAD
-#[derive(Clone, Debug, Serialize)]
-pub struct Input {
-    #[serde(skip_serializing, with = "taproot_spend_info_serde")]
-    taproot_spend_info: Option<TaprootSpendInfo>,
-=======
+
 #[derive(Clone, Debug)]
 pub enum InputType {
     Taproot {
@@ -144,30 +84,7 @@
     to: String,
     index: usize,
     input_type: InputType,
->>>>>>> d0b4445f
     signature_verifying_key: Option<PublicKey>,
-}
-
-impl<'de> Deserialize<'de> for Input {
-    fn deserialize<D>(deserializer: D) -> Result<Self, D::Error>
-    where
-        D: serde::Deserializer<'de>,
-    {
-        #[derive(Deserialize)]
-        struct InputHelper {
-            signature_verifying_key: Option<PublicKey>,
-            spending_paths: HashMap<TapLeafHash, SpendingPath>,
-        }
-
-        let helper = InputHelper::deserialize(deserializer)?;
-        let taproot_spend_info = deserialize_taproot_spend_info::<D>().ok();
-
-        Ok(Input {
-            taproot_spend_info: taproot_spend_info.unwrap(),
-            signature_verifying_key: helper.signature_verifying_key,
-            spending_paths: helper.spending_paths,
-        })
-    }
 }
 
 
@@ -175,76 +92,15 @@
 impl Input {
     pub fn new(to: &str, index: usize, input_type: InputType) -> Self {
         Input {
-<<<<<<< HEAD
-            taproot_spend_info: Some(taproot_spend_info),
-=======
             to: to.to_string(),
             index,
             input_type,
->>>>>>> d0b4445f
             signature_verifying_key: None,
         }
     }
 
-<<<<<<< HEAD
-    pub fn get_spending_path(&self, taproot_leaf: &ScriptBuf) -> Option<SpendingPath> {
-        let leaf_hash = TapLeafHash::from_script(taproot_leaf, LeafVersion::TapScript);
-        self.spending_paths.get(&leaf_hash).cloned()
-    }
-    
-    pub fn get_spending_paths(&self) -> Vec<SpendingPath> {
-        self.spending_paths.values().cloned().collect()
-    }
-    
-    pub fn get_sighashes(&self) -> Vec<TapSighash> {
-        self.spending_paths.values().map(|sp| sp.sighash.unwrap()).collect()
-    }
-    
-    pub fn get_signatures(&self) -> Vec<Signature> {
-        self.spending_paths.values().map(|sp| sp.signature.unwrap()).collect()
-    }
-
-    pub fn get_verifying_key(&self) -> Option<PublicKey> {
-        self.signature_verifying_key
-    }
-
-    pub fn get_taproot_spend_info(&self) -> TaprootSpendInfo {
-        self.taproot_spend_info.clone().unwrap()
-    }
-}
-
-#[derive(Clone, Debug, Deserialize, Serialize)]
-pub struct SpendingPath {
-    sighash_type: TapSighashType,
-    sighash: Option<TapSighash>,
-    signature: Option<Signature>,
-    taproot_leaf: ScriptWithParams,
-}
-
-impl SpendingPath {
-    fn new(sighash_type: TapSighashType, taproot_leaf: ScriptWithParams) -> Self {
-        SpendingPath {
-            sighash_type,
-            sighash: None,
-            signature: None,
-            taproot_leaf,
-        }
-    }
-
-    pub fn tap_leaf_hash(&self) -> TapLeafHash {
-        TapLeafHash::from_script(self.taproot_leaf.get_script(), LeafVersion::TapScript)
-    }
-
-    pub fn get_sighash_type(&self) -> TapSighashType {
-        self.sighash_type
-    }
-
-    pub fn get_sighash(&self) -> Option<TapSighash> {
-        self.sighash
-=======
     pub fn get_to(&self) -> &str {
         &self.to
->>>>>>> d0b4445f
     }
 
     pub fn get_index(&self) -> usize {
