<<<<<<< HEAD
use std::{collections::HashMap, cmp::max};
=======
use std::{cmp, collections::HashMap};
>>>>>>> 618860dc
use lazy_static::lazy_static;

use bitcoin::{EcdsaSighashType, SegwitV0Sighash,hashes::Hash, key::Secp256k1, locktime, secp256k1::{self, All}, sighash::{self, SighashCache}, taproot::{LeafVersion, TaprootBuilder, TaprootSpendInfo}, transaction, Amount, OutPoint, PublicKey, ScriptBuf, Sequence, TapLeafHash, TapSighash, TapSighashType, Transaction, TxIn, TxOut, Txid, Witness};
use serde::{Deserialize, Serialize, ser::SerializeStruct};

use crate::{errors::TemplateError, scripts::{ScriptParam, ScriptWithParams}, unspendable::unspendable_key};

lazy_static! {
    static ref SECP: Secp256k1<All> = Secp256k1::new();
}

#[derive(Clone, Debug, Serialize, Deserialize)]
/// Represents an output of a previous transaction that is consumed by an output in this transaction.
pub struct Output {
    from: String,
    index: usize,
    txout: TxOut,
}

impl Output { 
    pub fn new(from: String, index: usize, txout: TxOut) -> Self {
        Output {
            from,
            index,
            txout,
        }
    }

    pub fn get_from(&self) -> &str {
        &self.from
    }

    pub fn get_index(&self) -> usize {
        self.index
    }

    pub fn get_txout(&self) -> &TxOut {
        &self.txout
    }
<<<<<<< HEAD
} 
#[derive(Clone, Debug, Serialize, Deserialize)]
pub struct SpendingInfo {
=======
}

#[derive(Clone, Debug)]
pub struct SpendingPath {
>>>>>>> 618860dc
    sighash: Option<TapSighash>,
    signature: Option<bitcoin::taproot::Signature>,
    script: ScriptBuf,
    script_params: Vec<ScriptParam>,
}
<<<<<<< HEAD
  
impl SpendingInfo {
=======
impl SpendingPath {
>>>>>>> 618860dc
    pub fn get_signature(&self) -> Option<bitcoin::taproot::Signature> {
        self.signature
    }

    pub fn get_sighash(&self) -> Option<TapSighash> {
        self.sighash
    }

    pub fn get_taproot_leaf(&self) -> ScriptBuf {
        self.script.clone()
    }

    pub fn get_script_params(&self) -> Vec<ScriptParam> {
        self.script_params.clone()
    }
}


#[derive(Clone, Debug)]
pub enum InputType {
    Taproot {
        sighash_type: TapSighashType,
        taproot_spend_info: TaprootSpendInfo,
<<<<<<< HEAD
        taproot_internal_key: PublicKey,
        spending_paths: HashMap<TapLeafHash, SpendingInfo>,
=======
        spending_paths: HashMap<TapLeafHash, SpendingPath>,
>>>>>>> 618860dc
    },
    P2WPKH {
        sighash_type: EcdsaSighashType,
        script_pubkey: ScriptBuf,
        sighash: Option<SegwitV0Sighash>,
        signature: Option<bitcoin::ecdsa::Signature>,
        amount: Amount,
    },
}

impl Serialize for InputType {
    fn serialize<S>(&self, serializer: S) -> Result<S::Ok, S::Error>
    where
        S: serde::Serializer,
    {
        match self {
            InputType::Taproot {
                sighash_type,
                spending_paths,
                taproot_spend_info: _,
                taproot_internal_key
            } => {
                let mut state = serializer.serialize_struct("Taproot", 2)?;
                state.serialize_field("tap_sighash_type", sighash_type)?;
                state.serialize_field("spending_paths", spending_paths)?;
                state.serialize_field("taproot_internal_key", taproot_internal_key)?;
                state.end()
            }
            InputType::Segwit {
                sighash_type,
                script_pubkey,
                sighash,
                signature,
                amount,
            } => {
                let mut state = serializer.serialize_struct("Segwit", 5)?;
                state.serialize_field("ecdsa_sighash_type", sighash_type)?;
                state.serialize_field("script_pubkey", script_pubkey)?;
                state.serialize_field("sighash", sighash)?;
                state.serialize_field("signature", signature)?;
                state.serialize_field("amount", amount)?;
                state.end()
            }
        }
    }
}

impl<'de> Deserialize<'de> for InputType {
    fn deserialize<D>(deserializer: D) -> Result<Self, D::Error>
    where
        D: serde::Deserializer<'de>,
    {
        #[derive(Deserialize)]
        #[serde(field_identifier, rename_all = "snake_case")]
        enum Field {
            TapSighashType,
            EcdsaSighashType,
            SpendingPaths,
            TaprootInternalKey,
            ScriptPubkey,
            Sighash,
            Signature,
            Amount,
        }

        struct InputTypeVisitor;

        impl<'de> serde::de::Visitor<'de> for InputTypeVisitor {
            type Value = InputType;

            fn expecting(&self, formatter: &mut std::fmt::Formatter) -> std::fmt::Result {
                formatter.write_str("struct InputType")
            }

            fn visit_map<V>(self, mut map: V) -> Result<InputType, V::Error>
            where
                V: serde::de::MapAccess<'de>,
            {
                let mut tap_sighash_type = None;
                let mut ecdsa_sighash_type = None;
                let mut spending_paths: Option<HashMap<TapLeafHash, SpendingInfo>> = None;
                let mut taproot_internal_key: Option<PublicKey> = None;
                let mut script_pubkey = None;
                let mut sighash = None;
                let mut signature = None;
                let mut amount = None;

                while let Some(key) = map.next_key()? {
                    match key {
                        Field::TapSighashType => {
                            if tap_sighash_type.is_some() {
                                return Err(serde::de::Error::duplicate_field("tap_sighash_type"));
                            }
                            if let Some(value) = map.next_value()?{
                                tap_sighash_type = Some(value);
                            };
                            
                        }
                        Field::EcdsaSighashType => {
                            if ecdsa_sighash_type.is_some() {
                                return Err(serde::de::Error::duplicate_field("ecdsa_sighash_type"));
                            }
                            if let Some(value) = map.next_value()?{
                                ecdsa_sighash_type = Some(value);
                            };
                        }
                        Field::SpendingPaths => {
                            if spending_paths.is_some() {
                                return Err(serde::de::Error::duplicate_field("spending_paths"));
                            }
                            if let Some(value) = map.next_value()?{
                                spending_paths = Some(value);
                            };
                        }
                        Field::TaprootInternalKey => {
                            if taproot_internal_key.is_some() {
                                return Err(serde::de::Error::duplicate_field("taproot_internal_key"));
                            }
                            if let Some(value) = map.next_value()?{
                                taproot_internal_key = Some(value);
                            };
                        }
                        Field::ScriptPubkey => {
                            if script_pubkey.is_some() {
                                return Err(serde::de::Error::duplicate_field("script_pubkey"));
                            }
                            if let Some(value) = map.next_value()?{
                                script_pubkey = Some(value);
                            }
                        }
                        Field::Sighash => {
                            if sighash.is_some() {
                                return Err(serde::de::Error::duplicate_field("sighash"));
                            }
                            if let Some(value) = map.next_value()?{
                                sighash = Some(value);
                            }
                        }
                        Field::Signature => {
                            if signature.is_some() {
                                return Err(serde::de::Error::duplicate_field("signature"));
                            }
                            if let Some(value) =  map.next_value()?{
                                signature = Some(value);   
                            }
                        }
                        Field::Amount => {
                            if amount.is_some() {
                                return Err(serde::de::Error::duplicate_field("amount"));
                            }
                            if let Some(value) = map.next_value()?{
                                amount = Some(value);
                            }
                        }
                    }
                }

                if spending_paths.is_some() {
                    Ok(InputType::Taproot {
                        sighash_type: tap_sighash_type.ok_or_else(|| serde::de::Error::missing_field("sighash_type"))?,
                        taproot_spend_info: {
                            let internal_key = taproot_internal_key.ok_or_else(|| serde::de::Error::missing_field("taproot_internal_key"))?;
                            let spending_paths_ok = spending_paths.clone().ok_or_else(|| serde::de::Error::missing_field("spending_paths"))?;
                            let scripts: Vec<ScriptBuf> = spending_paths_ok.values().into_iter().map(|sp| sp.get_taproot_leaf()).collect();
                            println!("scripts: {:?}", scripts.len());
                            match Template::taproot_spend_info(internal_key, &scripts){
                                Ok((taproot_spend_info, _)) => taproot_spend_info,
                                Err(e) => {
                                    println!("Error creating taproot spend info: {:?}", e);
                                    return Err(serde::de::Error::custom("Error creating taproot spend info"))
                                }
                            }
                        },
                        taproot_internal_key: taproot_internal_key.ok_or_else(|| serde::de::Error::missing_field("taproot_internal_key"))?,                      
                        spending_paths: match spending_paths {
                            Some(paths) => paths,
                            None => HashMap::new(),
                            
                        },
                    })
                } else {
                    Ok(InputType::Segwit {
                        sighash_type: ecdsa_sighash_type.ok_or_else(|| serde::de::Error::missing_field("ecdsa_sighash_type"))?,
                        script_pubkey: script_pubkey.ok_or_else(|| serde::de::Error::missing_field("script_pubkey"))?,
                        sighash,
                        signature,
                        amount: amount.ok_or_else(|| serde::de::Error::missing_field("amount"))?,
                    })
                }
            }
        }

        const FIELDS: &[&str] = &[
            "sighash_type",
            "spending_paths",
            "script_pubkey",
            "sighash",
            "signature",
            "amount",
        ];
        deserializer.deserialize_struct("InputType", FIELDS, InputTypeVisitor)
    }
}

#[derive(Clone, Debug, Serialize, Deserialize)]
pub struct Input {
    to: String,
    index: usize,
    input_type: InputType,
    signature_verifying_key: Option<PublicKey>,
}



impl Input {
    pub fn new(to: &str, index: usize, input_type: InputType) -> Self {
        Input {
            to: to.to_string(),
            index,
            input_type,
            signature_verifying_key: None,
        }
    }

    pub fn get_to(&self) -> &str {
        &self.to
    }

    pub fn get_index(&self) -> usize {
        self.index
    }

    pub fn get_type(&self) -> &InputType {
        &self.input_type
    }

    pub fn get_verifying_key(&self) -> Option<PublicKey> {
        self.signature_verifying_key
    }
}

pub struct ScriptArgs {
    input_index: usize,
    spending_leaf: ScriptBuf,
    values: Vec<Vec<u8>>,
}

impl ScriptArgs {
    pub fn new(input_index: usize, spending_leaf: ScriptBuf, values: Vec<Vec<u8>>) -> Self {
        ScriptArgs {
            input_index,
            spending_leaf,
            values,
        }
    }

    pub fn get_input_index(&self) -> usize {
        self.input_index
    }

    pub fn get_spending_leaf(&self) -> ScriptBuf {
        self.spending_leaf.clone()
    }

    pub fn get_values(&self) -> Vec<Vec<u8>> {
        self.values.clone()
    }
}

#[derive(Clone, Debug, Deserialize, Serialize)]

pub struct Template {
    name: String,
    txid: Txid,
    transaction: Transaction,
    inputs: Vec<Input>,
    previous_outputs: Vec<Output>,
    next_inputs: Vec<Input>,
}

impl Template {
    pub fn new(name: &str, speedup_script: &ScriptBuf, speedup_amount: u64) -> Self {
        let mut template = Template {
            name: name.to_string(),
            txid: Hash::all_zeros(),
            transaction: Self::build_transaction(),
            previous_outputs: vec![],
            next_inputs: vec![],
            inputs: vec![],
        };

        template.push_output_with_script(speedup_amount, speedup_script);
        template
    }

    pub fn get_name(&self) -> &str {
        &self.name
    }

    pub fn get_next_inputs(&self) -> Vec<Input> {
        self.next_inputs.clone()
    }

    pub fn get_previous_outputs(&self) -> Vec<Output> {
        self.previous_outputs.clone()
    }

    pub fn get_outputs(&self) -> Vec<TxOut> {
        self.transaction.output.clone()
    }

    pub fn get_transaction(&self) -> Transaction {
        self.transaction.clone()
    }

    pub fn compute_txid(&mut self) -> Txid {
        let txid = self.transaction.compute_txid();
        self.txid = txid;

        txid
    }

    /// Computes the sighash for each each input. Since templates are pre-signed, and we could have
    /// multiple spending scripts (tapleaves) per input, we need to compute the sighash for each spending script.
    pub fn compute_spend_signature_hashes(&mut self) -> Result<(), TemplateError> {
        let mut sighasher = SighashCache::new(self.transaction.clone());
    
        for input in &mut self.inputs {
            match &mut input.input_type {
                InputType::Taproot { sighash_type, spending_paths, .. } => {
                    let tx_outs  = self.previous_outputs.iter().map(|po| po.txout.clone()).collect::<Vec<TxOut>>();

                    for (leaf_hash, spending_path) in spending_paths {
                        let sighash = sighasher.taproot_script_spend_signature_hash(
                            input.index,
                            &sighash::Prevouts::All(&tx_outs),
                            *leaf_hash,
                            *sighash_type,
                        )?;
    
                        spending_path.sighash = Some(sighash);
                    }
                },
    
                InputType::P2WPKH { sighash_type, script_pubkey, amount, signature, .. } => {
                    let sighash = sighasher.p2wpkh_signature_hash(
                        input.index,
                        script_pubkey,
                        *amount,
                        *sighash_type,
                    )?;
    
                    input.input_type = InputType::P2WPKH { 
                        sighash_type: *sighash_type, 
                        script_pubkey: script_pubkey.clone(), 
                        amount: *amount, 
                        sighash: Some(sighash), 
                        signature: *signature 
                    };
                },
            }
        }
    
        Ok(())
    }

    pub fn get_inputs(&self) -> Vec<Input> {
        self.inputs.clone()
    }

    pub fn get_input(&self, input_index: usize) -> Input {
        self.inputs[input_index].clone()
    }

    pub fn update_input(&mut self, index: usize, txid: Txid) {
        self.transaction.input[index].previous_output.txid = txid;
    }

    pub fn push_start_input(&mut self, sighash_type: EcdsaSighashType, previous_tx: Txid, vout: u32, amount: u64, script_pubkey: ScriptBuf) {
        let previous_outpoint = OutPoint {
            txid: previous_tx,
            vout,
        };

        let txin = Self::build_input(previous_outpoint, Sequence::ENABLE_RBF_NO_LOCKTIME);
        self.transaction.input.push(txin);

        let input_type = InputType::P2WPKH {
            sighash_type,
            script_pubkey: script_pubkey.clone(),
            amount: Amount::from_sat(amount),
            sighash: None,
            signature: None,
        };

        let input = Input::new(&self.name, self.transaction.input.len() - 1, input_type);
        self.inputs.push(input.clone());
    }

    pub fn push_taproot_input(&mut self, sighash_type: TapSighashType, previous_output: Output, locked_blocks: u16, taproot_spend_info: TaprootSpendInfo, taproot_spending_scripts: &[ScriptWithParams]) -> Input {
        let pevious_outpoint = OutPoint { txid: Hash::all_zeros(), vout: previous_output.index as u32 };
        let txin = Self::build_input(pevious_outpoint, Sequence::from_height(locked_blocks));

        self.transaction.input.push(txin);
        self.previous_outputs.push(previous_output);

        let input_type = InputType::Taproot {
            sighash_type,
            taproot_spend_info: taproot_spend_info.clone(),
            taproot_internal_key: {
                let internal_key = taproot_spend_info.internal_key();
                PublicKey::new(internal_key.public_key(taproot_spend_info.output_key_parity()))
            },
            spending_paths: taproot_spending_scripts.iter().map(|s| {
                let leaf_hash = TapLeafHash::from_script(s.get_script(), LeafVersion::TapScript);
                let path = SpendingPath {
                    sighash: None,
                    signature: None,
                    script: s.get_script().clone(),
                    script_params: s.get_params(),
                };
            

                (leaf_hash, path)
            }).collect(),
        };

        let input = Input::new(&self.name, self.transaction.input.len() - 1, input_type);
        self.inputs.push(input.clone());

        input
    }

    pub fn push_segwit_input(&mut self, sighash_type: EcdsaSighashType, previous_output: Output, script_pubkey: ScriptBuf, amount: u64) -> Input {
        let outpoint = OutPoint { txid: Hash::all_zeros(), vout: previous_output.index as u32 };
        let txin = Self::build_input(outpoint, Sequence::ENABLE_RBF_NO_LOCKTIME);

        self.transaction.input.push(txin);
        self.previous_outputs.push(previous_output);

        let input_type = InputType::P2WPKH {
            sighash_type,
            script_pubkey: script_pubkey.clone(),
            amount: Amount::from_sat(amount),
            sighash: None,
            signature: None,
        };

        let input = Input::new(&self.name, self.transaction.input.len() - 1, input_type);
        self.inputs.push(input.clone());

        input
    }
    
    pub fn push_output(&mut self, amount: u64, taproot_spending_scripts: &[ScriptWithParams]) -> Result<(Output, TaprootSpendInfo), TemplateError> {
        let internal_key = Self::create_unspendable_key()?;

        let scripts: &[ScriptBuf] = &taproot_spending_scripts.iter().map(|s| s.get_script().clone()).collect::<Vec<ScriptBuf>>();

        let (taproot_spend_info, script) = Self::taproot_spend_info(internal_key, scripts)?;
        let txout = Self::build_output(amount, &script);
        
        self.transaction.output.push(txout.clone());

        let output = Output::new(self.name.to_string(),self.transaction.output.len() - 1, txout);

        Ok((output, taproot_spend_info))
    }

    pub fn push_next_input(&mut self, next_input: Input) {
        self.next_inputs.push(next_input);
    }

    pub fn push_taproot_signature(&mut self, index: usize, taproot_leaf: &ScriptBuf, signature: bitcoin::taproot::Signature, public_key: &PublicKey) -> Result<(), TemplateError> {
        self.inputs[index].signature_verifying_key = Some(*public_key);
        
        match &mut self.inputs[index].input_type {
            InputType::Taproot { spending_paths, .. } => {
                let leaf_hash = TapLeafHash::from_script(taproot_leaf, LeafVersion::TapScript);
                
                let spending_path = match spending_paths.get_mut(&leaf_hash) {
                    Some(sp) => sp,
                    None => return Err(TemplateError::MissingSpendingPath(index)),
                };

                spending_path.signature = Some(signature);

                Ok(())
            },
            _ => Err(TemplateError::InvalidInputType(index)),
        }
    }

    pub fn push_ecdsa_signature(&mut self, index: usize, signature: bitcoin::ecdsa::Signature, public_key: &PublicKey) -> Result<(), TemplateError> {
        self.inputs[index].signature_verifying_key = Some(*public_key);

        match &mut self.inputs[index].input_type {
            InputType::P2WPKH { sighash_type, script_pubkey, amount, sighash, .. }  => {
                self.inputs[index].input_type = InputType::P2WPKH { 
                    sighash_type: *sighash_type, 
                    script_pubkey: script_pubkey.clone(), 
                    amount: *amount, 
                    sighash: *sighash, 
                    signature: Some(signature) 
                };

                Ok(())
            },
            _ => Err(TemplateError::InvalidInputType(index)),
        }
    }

    pub fn get_transaction_for_inputs(&mut self, params: Vec<ScriptArgs>) -> Result<Transaction, TemplateError> {
        for param in params {
            let input_index = param.input_index;

            let witness = self.get_witness_for_spending_path(param)?;
            self.transaction.input[input_index].witness = witness;
        }

        Ok(self.transaction.clone())
    }

    pub fn get_transaction_for_input(&mut self, params: ScriptArgs) -> Result<Transaction, TemplateError> {
        let input_index = params.input_index;

        let witness = self.get_witness_for_spending_path(params)?;
        self.transaction.input[input_index].witness = witness;
        Ok(self.transaction.clone())
    }

    fn get_witness_for_spending_path(&self, params: ScriptArgs) -> Result<Witness, TemplateError> {
        let input = &self.inputs[params.input_index];

        match &input.input_type {
            InputType::Taproot { spending_paths, taproot_spend_info, .. } => {
                let leaf_hash = TapLeafHash::from_script(&params.spending_leaf, LeafVersion::TapScript);
                let path = match spending_paths.get(&leaf_hash) {
                    Some(sp) => sp,
                    None => return Err(TemplateError::MissingSpendingPath(params.input_index)),
                };

                let signature = match path.signature {
                    Some(sig) => sig,
                    None => return Err(TemplateError::MissingSpendingPath(params.input_index)),
                };

                let control_block = match taproot_spend_info.control_block(&(params.spending_leaf.clone(), LeafVersion::TapScript)) {
                    Some(cb) => cb,
                    None => return Err(TemplateError::InvalidSpendingPath(params.input_index)),
                };

                if !control_block.verify_taproot_commitment(&SECP, taproot_spend_info.output_key().to_inner(), &params.spending_leaf) {
                    return Err(TemplateError::InvalidSpendingPath(params.input_index));
                }
        
                let mut witness = Witness::default();
                witness.push(signature.serialize());
                witness.push(params.spending_leaf.to_bytes());
                witness.push(control_block.serialize());

                // TODO fix the relationship between values and OT Signatures
                for value in params.values.iter() {
                    // We only need to push the winternitz signed values
                    // witness.push(param.get_verifying_key().to_bytes());
                    witness.push(value.clone());
                }
        
                Ok(witness)
            },
            InputType::P2WPKH { signature, .. } => {

                let signature = match signature {
                    Some(sig) => sig,
                    None => return Err(TemplateError::MissingSignature(params.input_index)),
                };

                let pubkey = match input.signature_verifying_key {
                    Some(pk) => pk,
                    None => return Err(TemplateError::MissingSignatureVerifyingKey(params.input_index)),
                };

                let witness = Witness::p2wpkh(
                    signature, 
                    &pubkey.inner
                );

                Ok(witness)
            },
        }
    }

    fn push_output_with_script(&mut self, amount: u64, script: &ScriptBuf) -> usize {
        let txout = Self::build_output(amount, script);

        self.transaction.output.push(txout);
        self.transaction.output.len() - 1
    }

    fn taproot_spend_info(internal_key: PublicKey, taproot_spending_scripts: &[ScriptBuf]) -> Result<(TaprootSpendInfo, ScriptBuf), TemplateError> {
        let secp = secp256k1::Secp256k1::new();
        let scripts_count = taproot_spending_scripts.len();
        
<<<<<<< HEAD
        let depth = max((scripts_count as f32).log2().ceil() as u8,1);
=======
        // To build a taproot tree, we need to calculate the depth of the tree.
        // If the list of scripts only contains 1 element, the depth is 1, otherwise we compute the depth 
        // as the log2 of the number of scripts rounded up to the nearest integer.
        let depth = cmp::max(1, (scripts_count as f32).log2().ceil() as u8);
>>>>>>> 618860dc

        let mut tr_builder = TaprootBuilder::new();
        for script in taproot_spending_scripts.iter() {
            tr_builder = tr_builder.add_leaf(depth, script.clone())?;
        }

        // If the number of spend conditions is odd, add the last one again
        if scripts_count % 2 != 0 {
            tr_builder = tr_builder.add_leaf(depth, taproot_spending_scripts[scripts_count - 1].clone())?;
        }
    
        let tr_spend_info = tr_builder.finalize(&secp, internal_key.into()).map_err(|_| TemplateError::TapTreeFinalizeError)?;

        let script_pubkey = ScriptBuf::new_p2tr(
            &secp,
            tr_spend_info.internal_key(),
            tr_spend_info.merkle_root(),
        );

        Ok((tr_spend_info, script_pubkey))
    }

    fn build_transaction() -> Transaction {
        Transaction {
            version: transaction::Version::TWO, // Post BIP-68.
            lock_time: locktime::absolute::LockTime::ZERO, // Ignore the locktime.
            input: vec![],
            output: vec![],
        }
    }

    fn build_input(outpoint: OutPoint, sequence: Sequence) -> TxIn {
        TxIn {
            previous_output: outpoint,
            script_sig: ScriptBuf::default(), // For p2wpkh script_sig is empty.
            sequence,
            witness: Witness::default(),
        }
    }

    fn build_output(amount: u64, script: &ScriptBuf) -> TxOut {
        TxOut {
            value: Amount::from_sat(amount),
            script_pubkey: script.clone(),
        }
    }

    fn create_unspendable_key() -> Result<PublicKey, TemplateError> {
        let mut rng = secp256k1::rand::thread_rng();
        let key = unspendable_key(&mut rng)?;
        Ok(key)
    }
}<|MERGE_RESOLUTION|>--- conflicted
+++ resolved
@@ -1,8 +1,4 @@
-<<<<<<< HEAD
 use std::{collections::HashMap, cmp::max};
-=======
-use std::{cmp, collections::HashMap};
->>>>>>> 618860dc
 use lazy_static::lazy_static;
 
 use bitcoin::{EcdsaSighashType, SegwitV0Sighash,hashes::Hash, key::Secp256k1, locktime, secp256k1::{self, All}, sighash::{self, SighashCache}, taproot::{LeafVersion, TaprootBuilder, TaprootSpendInfo}, transaction, Amount, OutPoint, PublicKey, ScriptBuf, Sequence, TapLeafHash, TapSighash, TapSighashType, Transaction, TxIn, TxOut, Txid, Witness};
@@ -42,27 +38,17 @@
     pub fn get_txout(&self) -> &TxOut {
         &self.txout
     }
-<<<<<<< HEAD
-} 
+}
+
 #[derive(Clone, Debug, Serialize, Deserialize)]
-pub struct SpendingInfo {
-=======
-}
-
-#[derive(Clone, Debug)]
 pub struct SpendingPath {
->>>>>>> 618860dc
     sighash: Option<TapSighash>,
     signature: Option<bitcoin::taproot::Signature>,
     script: ScriptBuf,
     script_params: Vec<ScriptParam>,
 }
-<<<<<<< HEAD
-  
-impl SpendingInfo {
-=======
+
 impl SpendingPath {
->>>>>>> 618860dc
     pub fn get_signature(&self) -> Option<bitcoin::taproot::Signature> {
         self.signature
     }
@@ -86,12 +72,8 @@
     Taproot {
         sighash_type: TapSighashType,
         taproot_spend_info: TaprootSpendInfo,
-<<<<<<< HEAD
         taproot_internal_key: PublicKey,
-        spending_paths: HashMap<TapLeafHash, SpendingInfo>,
-=======
         spending_paths: HashMap<TapLeafHash, SpendingPath>,
->>>>>>> 618860dc
     },
     P2WPKH {
         sighash_type: EcdsaSighashType,
@@ -695,14 +677,10 @@
         let secp = secp256k1::Secp256k1::new();
         let scripts_count = taproot_spending_scripts.len();
         
-<<<<<<< HEAD
-        let depth = max((scripts_count as f32).log2().ceil() as u8,1);
-=======
         // To build a taproot tree, we need to calculate the depth of the tree.
         // If the list of scripts only contains 1 element, the depth is 1, otherwise we compute the depth 
         // as the log2 of the number of scripts rounded up to the nearest integer.
-        let depth = cmp::max(1, (scripts_count as f32).log2().ceil() as u8);
->>>>>>> 618860dc
+        let depth = max(1, (scripts_count as f32).log2().ceil() as u8);
 
         let mut tr_builder = TaprootBuilder::new();
         for script in taproot_spending_scripts.iter() {
