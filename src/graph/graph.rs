--- conflicted
+++ resolved
@@ -315,7 +315,6 @@
             .graph
             .node_weight_mut(node_index)
             .ok_or(GraphError::MissingTransaction(transaction_name.to_string()))?;
-
         Ok(
             node.input_spending_infos[input_index as usize].hashed_messages()
                 [message_index as usize],
@@ -451,11 +450,7 @@
                 for (script_index, message) in spending_info.hashed_messages().iter().enumerate() {
                     let message_id =
                         MessageId::new(name.clone(), input_index as u32, script_index as u32);
-<<<<<<< HEAD
-                    all_sighashes.push((message_id, message.clone()));
-=======
                     all_sighashes.push((message_id, *message));
->>>>>>> 8307b21d
                 }
             }
         }
