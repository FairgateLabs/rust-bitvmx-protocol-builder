use std::{collections::HashMap, path::PathBuf, vec};

use bitcoin::{key::Secp256k1, secp256k1::{Message, Scalar}, taproot::TaprootSpendInfo, Amount, EcdsaSighashType, PublicKey, TapSighashType, Transaction, TxOut, XOnlyPublicKey};
use petgraph::{algo::toposort, graph::{EdgeIndex, NodeIndex}, visit::EdgeRef, Graph};
use serde::{ser::SerializeStruct, Deserialize, Serialize};
use storage_backend::storage::Storage;

<<<<<<< HEAD
use crate::{builder::Protocol, errors::GraphError, scripts::ScriptWithKeys};
=======
use crate::{builder::{InputSignatures, Signature}, errors::GraphError, scripts::ProtocolScript};
>>>>>>> 32e9961e

#[derive(Debug, Clone)]
pub struct InputSpendingInfo {
    spending_type: Option<OutputSpendingType>,
    sighash_type: SighashType,
    hashed_messages: Vec<Message>,
    signatures: Vec<Signature>,
}

impl Serialize for InputSpendingInfo {
    fn serialize<S>(&self, serializer: S) -> Result<S::Ok, S::Error>
    where
        S: serde::Serializer,
    {
        let mut messages: Vec<&[u8; 32]> = vec![];
        for message in &self.hashed_messages {
            messages.push(message.as_ref());
        }
        let mut state = serializer.serialize_struct("InputSpendingInfo", 4)?;
        state.serialize_field("sighash_type", &self.sighash_type)?;
        state.serialize_field("hashed_messages", &messages)?;
        state.serialize_field("spending_type", &self.spending_type)?;
        state.serialize_field("input_keys", &self.input_keys)?;
        state.end()
    }
    
}

impl<'de> Deserialize<'de> for InputSpendingInfo {
    fn deserialize<D>(deserializer: D) -> Result<InputSpendingInfo, D::Error>
    where
        D: serde::Deserializer<'de>,
    {
        #[derive(Deserialize)]
        #[serde(field_identifier, rename_all = "snake_case")]
        enum Field {
            SighashType,
            HashedMessages,
            SpendingType,
            InputKeys
        }

        struct InputSpendingInfoVisitor;

        impl<'de> serde::de::Visitor<'de> for InputSpendingInfoVisitor {
            type Value = InputSpendingInfo;

            fn expecting(&self, formatter: &mut std::fmt::Formatter) -> std::fmt::Result {
                formatter.write_str("struct InputSpendingInfo")
            }

            fn visit_map<V>(self, mut map: V) -> Result<InputSpendingInfo, V::Error>
            where
                V: serde::de::MapAccess<'de>,
            {
                let mut sighash_type: Option<SighashType> = None;
                let mut hashed_messages: Option<Vec<[u8; 32]>> = None;
                let mut spending_type: Option<OutputSpendingType> = None;
                let mut input_keys: Option<Vec<PublicKey>> = None;

                while let Some(key_field) = map.next_key()? {
                    match key_field {
                        Field::SighashType => {
                            if sighash_type.is_some() {
                                return Err(serde::de::Error::duplicate_field("sighash_type"));
                            }
                            sighash_type = Some(map.next_value()?);
                        }
                        Field::HashedMessages => {
                            if hashed_messages.is_some() {
                                return Err(serde::de::Error::duplicate_field("hashed_messages"));
                            }
                            hashed_messages = Some(map.next_value()?);
                        }
                        Field::SpendingType => {
                            if spending_type.is_some() {
                                return Err(serde::de::Error::duplicate_field("spending_type"));
                            }
                            spending_type = Some(map.next_value()?);
                        }
                        Field::InputKeys => {
                            if input_keys.is_some() {
                                return Err(serde::de::Error::duplicate_field("input_keys"));
                            }
                            input_keys = Some(map.next_value()?);
                        }
                    }
                }
                Ok(InputSpendingInfo {
                    sighash_type: sighash_type.ok_or_else(|| serde::de::Error::missing_field("sighash_type"))?,
                    hashed_messages: {
                        let mut messages = vec![];
                        for message in hashed_messages.ok_or_else(|| serde::de::Error::missing_field("hashed_messages"))? {
                            messages.push(Message::from_digest_slice(&message).map_err(|e| serde::de::Error::custom(e.to_string()))?);
                        }
                        messages
                    },
                    spending_type,
                    input_keys: input_keys.ok_or_else(|| serde::de::Error::missing_field("input_keys"))?,
                })
            }
        }

        deserializer.deserialize_struct(
            "InputSpendingInfo",
            &["sighash_type", "hashed_messages", "spending_type"],
            InputSpendingInfoVisitor,
        )
    }
}

impl InputSpendingInfo {
    fn new(sighash_type: &SighashType) -> Self {
        Self { 
            spending_type: None, 
            sighash_type: sighash_type.clone(), 
            hashed_messages: vec![],
            signatures: vec![],
        }
    }

    fn set_hashed_messages(&mut self, messages: Vec<Message>) {
        self.hashed_messages = messages;
    }

    fn set_spending_type(&mut self, spending_type: OutputSpendingType) -> Result<(), GraphError> {
        match self.sighash_type {
            SighashType::Taproot(_) => {
                match spending_type {
                    OutputSpendingType::TaprootTweakedKey { .. } => {},
                    OutputSpendingType::TaprootUntweakedKey { .. } => {},
                    OutputSpendingType::TaprootScript { .. } => {},
                    _ => Err(GraphError::InvalidSpendingTypeForSighashType)?,
                }
            },
            SighashType::Ecdsa(_) => {
                match spending_type {
                    OutputSpendingType::SegwitPublicKey { .. } => {},
                    OutputSpendingType::SegwitScript { .. } => {},
                    _ => Err(GraphError::InvalidSpendingTypeForSighashType)?,
                }
            },
        }

        self.spending_type = Some(spending_type);
        Ok(())
    }

    pub fn set_signatures(&mut self, signatures: Vec<Signature>) {
        self.signatures = signatures;
    }

    pub fn sighash_type(&self) -> &SighashType {
        &self.sighash_type
    }

    pub fn hashed_messages(&self) -> &Vec<Message> {
        &self.hashed_messages
    }

    pub fn input_keys(&self) -> Vec<PublicKey> {
        match &self.spending_type {
            Some(OutputSpendingType::TaprootTweakedKey { key, .. }) => vec![*key],
            Some(OutputSpendingType::TaprootUntweakedKey { key }) => vec![*key],
            Some(OutputSpendingType::TaprootScript { spending_scripts, .. }) => spending_scripts.iter().map(|script| script.get_verifying_key()).collect(),
            Some(OutputSpendingType::SegwitPublicKey { public_key, .. }) => vec![*public_key],
            Some(OutputSpendingType::SegwitScript { script, .. }) => vec![script.get_verifying_key()],
            None => vec![],
        }
    }

    pub fn spending_type(&self) -> Result<&OutputSpendingType, GraphError> {
        self.spending_type.as_ref().ok_or(GraphError::MissingOutputSpendingTypeForInputSpendingInfo(
            format!("{:?}", self.sighash_type)
        ))
    }

    pub fn signatures(&self) -> &Vec<Signature> {
        &self.signatures
    }
}

#[derive(Debug, Clone, Serialize, Deserialize)]
pub enum SighashType {
    Taproot(TapSighashType),
    Ecdsa(EcdsaSighashType),
}

#[derive(Debug, Clone)]
pub enum OutputSpendingType {
    TaprootUntweakedKey{
        key: PublicKey,
    },
    TaprootTweakedKey{
        key: PublicKey,
        tweak: Scalar,
    },
    TaprootScript{
        spending_scripts: Vec<ProtocolScript>,
        spend_info: TaprootSpendInfo,
        internal_key: XOnlyPublicKey,
    },
    SegwitPublicKey{
        public_key: PublicKey,
        value: Amount, 
    },
    SegwitScript{
        script: ProtocolScript,
        value: Amount, 
    }
}

impl Serialize for OutputSpendingType {
    fn serialize<S>(&self, serializer: S) -> Result<S::Ok, S::Error>
    where
        S: serde::Serializer,
    {
        match self {
            OutputSpendingType::TaprootUntweakedKey { key } => {
                let mut state = serializer.serialize_struct("OutputSpendingType", 1)?;
                state.serialize_field("key", key)?;
                state.end()
            }
            OutputSpendingType::TaprootTweakedKey { key, tweak } => {
                let mut state = serializer.serialize_struct("OutputSpendingType", 2)?;
                state.serialize_field("key", key)?;
                state.serialize_field("tweak", &tweak.to_be_bytes())?;
                state.end()
            }
            OutputSpendingType::TaprootScript { spending_scripts, spend_info: _, internal_key } => {
                let mut state = serializer.serialize_struct("OutputSpendingType", 2)?;
                state.serialize_field("spending_scripts", spending_scripts)?;
                state.serialize_field("internal_key", internal_key)?;
                state.end()
            }
            OutputSpendingType::SegwitPublicKey { public_key, value } => {
                let mut state = serializer.serialize_struct("OutputSpendingType", 2)?;
                state.serialize_field("public_key", public_key)?;
                state.serialize_field("value", value)?;
                state.end()
            }
            OutputSpendingType::SegwitScript { script, value } => {
                let mut state = serializer.serialize_struct("OutputSpendingType", 2)?;
                state.serialize_field("script", script)?;
                state.serialize_field("value", value)?;
                state.end()
            }
        }
    }
}


impl<'de> Deserialize<'de> for OutputSpendingType {
    fn deserialize<D>(deserializer: D) -> Result<Self, D::Error>
    where
        D: serde::Deserializer<'de>,
    {
        #[derive(Deserialize)]
        #[serde(field_identifier, rename_all = "snake_case")]
        enum Field {
            Key,
            Tweak,
            SpendingScripts,
            InternalKey,
            PublicKey,
            Script,
            Value,
        }

        struct OutputSpendingTypeVisitor;

        impl<'de> serde::de::Visitor<'de> for OutputSpendingTypeVisitor {
            type Value = OutputSpendingType;

            fn expecting(&self, formatter: &mut std::fmt::Formatter) -> std::fmt::Result {
                formatter.write_str("struct OutputSpendingType")
            }

            fn visit_map<V>(self, mut map: V) -> Result<OutputSpendingType, V::Error>
            where
                V: serde::de::MapAccess<'de>,
            {
                let mut key: Option<PublicKey> = None;
                let mut tweak: Option<[u8; 32]> = None;
                let mut spending_scripts: Option<Vec<ScriptWithKeys>> = None;
                let mut internal_key: Option<XOnlyPublicKey> = None;
                let mut public_key: Option<PublicKey> = None;
                let mut script: Option<ScriptWithKeys> = None;
                let mut value: Option<Amount> = None;

                while let Some(key_field) = map.next_key()? {
                    match key_field {
                        Field::Key => {
                            if key.is_some() {
                                return Err(serde::de::Error::duplicate_field("key"));
                            }
                            key = Some(map.next_value()?);
                        }
                        Field::Tweak => {
                            if tweak.is_some() {
                                return Err(serde::de::Error::duplicate_field("tweak"));
                            }
                            tweak = Some(map.next_value()?);
                        }
                        Field::SpendingScripts => {
                            if spending_scripts.is_some() {
                                return Err(serde::de::Error::duplicate_field("spending_scripts"));
                            }
                            spending_scripts = Some(map.next_value()?);
                        }
                        Field::InternalKey => {
                            if internal_key.is_some() {
                                return Err(serde::de::Error::duplicate_field("internal_key"));
                            }
                            internal_key = Some(map.next_value()?);
                        }
                        Field::PublicKey => {
                            if public_key.is_some() {
                                return Err(serde::de::Error::duplicate_field("public_key"));
                            }
                            public_key = Some(map.next_value()?);
                        }
                        Field::Script => {
                            if script.is_some() {
                                return Err(serde::de::Error::duplicate_field("script"));
                            }
                            script = Some(map.next_value()?);
                        }
                        Field::Value => {
                            if value.is_some() {
                                return Err(serde::de::Error::duplicate_field("value"));
                            }
                            value = Some(map.next_value()?);
                        }
                    }
                }
                if key.is_some() {
                    if tweak.is_none(){
                        let key = key.ok_or_else(|| serde::de::Error::missing_field("key"))?;
                        Ok(OutputSpendingType::TaprootUntweakedKey { key })
                    } else {
                        let key = key.ok_or_else(|| serde::de::Error::missing_field("key"))?;
                        let tweak = tweak.ok_or_else(|| serde::de::Error::missing_field("tweak"))?;
                        Ok(OutputSpendingType::TaprootTweakedKey { key, tweak: Scalar::from_be_bytes(tweak).map_err(|e| serde::de::Error::custom(e.to_string()))? })
                    }
                } else if spending_scripts.is_some() {
                    Ok(OutputSpendingType::TaprootScript {
                        spending_scripts: spending_scripts.clone().ok_or_else(|| serde::de::Error::missing_field("spending_scripts"))?,
                        spend_info: {
                            let secp = Secp256k1::new();
                            let internal_key_ok = internal_key.ok_or_else(|| serde::de::Error::missing_field("taproot_internal_key"))?;
                            let spending_scripts = spending_scripts.clone().ok_or_else(|| serde::de::Error::missing_field("spending_paths"))?;
                            match Protocol::build_taproot_spend_info(&secp, &internal_key_ok, &spending_scripts){
                                Ok(taproot_spend_info) => taproot_spend_info,
                                Err(e) => {
                                    eprintln!("Error creating taproot spend info: {:?}", e);
                                    return Err(serde::de::Error::custom("Error creating taproot spend info"))
                                }
                            }
                        },
                        internal_key: internal_key.ok_or_else(|| serde::de::Error::missing_field("internal_key"))?,
                    })
                } else if public_key.is_some() {
                    let public_key = public_key.ok_or_else(|| serde::de::Error::missing_field("public_key"))?;
                    let value = value.ok_or_else(|| serde::de::Error::missing_field("value"))?;
                    Ok(OutputSpendingType::SegwitPublicKey { public_key, value })
                } else if script.is_some() {
                    let script = script.ok_or_else(|| serde::de::Error::missing_field("script"))?;
                    let value = value.ok_or_else(|| serde::de::Error::missing_field("value"))?;
                    Ok(OutputSpendingType::SegwitScript { script, value })
                } else {
                    Err(serde::de::Error::missing_field("key"))
                }
            }
        }

        deserializer.deserialize_struct(
            "OutputSpendingType",
            &["key", "tweak", "spending_scripts", "internal_key", "public_key", "script", "value"],
            OutputSpendingTypeVisitor,
        )
    }
}     

impl OutputSpendingType {
    pub fn new_taproot_tweaked_key_spend(public_key: &PublicKey, tweak: &Scalar) -> Self {
        OutputSpendingType::TaprootTweakedKey {
            key: *public_key,
            tweak: *tweak,
        }
    }

    pub fn new_taproot_key_spend(public_key: &PublicKey) -> Self {
        OutputSpendingType::TaprootUntweakedKey {
            key: *public_key,
        }
    }
    
    pub fn new_taproot_script_spend(spending_scripts: &[ProtocolScript], spend_info: &TaprootSpendInfo) -> OutputSpendingType {
        OutputSpendingType::TaprootScript {
            spending_scripts: spending_scripts.to_vec(),
            spend_info: spend_info.clone(),
            internal_key: spend_info.internal_key(),
        }
    }
    
    pub fn new_segwit_key_spend(public_key: &PublicKey, value: Amount) -> OutputSpendingType {
        OutputSpendingType::SegwitPublicKey { 
            public_key: *public_key, 
            value,
        } 
    }
    
    pub fn new_segwit_script_spend(script: &ProtocolScript, value: Amount) -> OutputSpendingType {
        OutputSpendingType::SegwitScript { 
            script: script.clone(),
            value,
        } 
    }
}

#[derive(Debug, Clone, Serialize, Deserialize)]
struct Node {
    name: String,
    transaction: Transaction,
    output_spending_types: Vec<OutputSpendingType>,
    input_spending_infos: Vec<InputSpendingInfo>,
}

impl Node {
    fn new(name: &str, transaction: Transaction) -> Self {
        Node {
            name: name.to_string(),
            transaction,
            output_spending_types: vec![],
            input_spending_infos: vec![],
        }
    }
}

#[derive(Debug, Clone, Serialize, Deserialize)]
struct Connection {
    name: String,
    input_index: u32,
    output_index: u32,
}

impl Connection {
    fn new(name: String, input_index: u32, output_index: u32) -> Self {
        Connection {
            name,
            input_index,
            output_index,
        }
    }
}

pub struct TransactionGraph {
    graph: Graph<Node, Connection>,
    node_indexes: HashMap<String, petgraph::graph::NodeIndex>,
    storage: Storage,
}


impl TransactionGraph {
    pub fn new(path: PathBuf) -> Result<Self, GraphError> {
        let storage = Storage::new_with_path(&path).map_err(|e| GraphError::StorageError(e))?;

        if storage.is_empty() {
            return Ok(TransactionGraph {
                graph: Graph::new(),
                node_indexes: HashMap::new(),
                storage,
            });
        } else {
            let mut graph = Graph::new();
            let mut node_indexes = HashMap::new();

            for (mut name, data) in storage.partial_compare("node_")? {
                let node: Node = serde_json::from_str(&data)?;
                let node_index = graph.add_node(node.clone());
                let name = name.split_off(10);
                node_indexes.insert(name, node_index);
            }

            for (_, data) in storage.partial_compare("connection_")? {
                let (connection, from_index, to_index): (Connection, usize, usize)  = serde_json::from_str(&data)?;
                let from = NodeIndex::new(from_index);
                let to = NodeIndex::new(to_index);
                graph.add_edge(from, to, connection);
            }

            Ok(TransactionGraph {
                graph,
                node_indexes,
                storage,
            })
        }
    }

    pub fn add_transaction(&mut self, name: &str, transaction: Transaction) -> Result<(), GraphError> {
        let node = Node::new(name, transaction);
        let node_index = self.graph.add_node(node.clone());
        self.storage.write(&format!("node_{:04}_{}", node_index.index() ,name), &serde_json::to_string(&node)?)?;

        self.node_indexes.insert(name.to_string(), node_index);
        Ok(())
    }

    pub fn update_transaction(&mut self, name: &str, transaction: Transaction) -> Result<(), GraphError> {
        let node_index = self.get_node_index(name)?;
        let node = self.graph.node_weight_mut(node_index).ok_or(GraphError::MissingTransaction(
            name.to_string())
        )?;

        node.transaction = transaction;

        self.storage.write(&format!("node_{:04}_{}", node_index.index() ,name), &serde_json::to_string(&node)?)?;

        Ok(())
    }

    pub fn add_transaction_input(&mut self, name: &str, transaction: Transaction, sighash_type: &SighashType) -> Result<(), GraphError> {
        let node_index = self.get_node_index(name)?;
        let node = self.graph.node_weight_mut(node_index).ok_or(GraphError::MissingTransaction(
            name.to_string())
        )?;

        node.transaction = transaction;
        node.input_spending_infos.push(InputSpendingInfo::new(sighash_type));

        self.storage.write(&format!("node_{:04}_{}", node_index.index() ,name), &serde_json::to_string(&node)?)?;

        Ok(())
    }

    pub fn add_transaction_output(&mut self, name: &str, transaction: Transaction, spending_type: OutputSpendingType) -> Result<(), GraphError> {
        let node_index = self.get_node_index(name)?;
        let node = self.graph.node_weight_mut(node_index).ok_or(GraphError::MissingTransaction(
            name.to_string())
        )?;

        node.transaction = transaction;        
        node.output_spending_types.push(spending_type);

        self.storage.write(&format!("node_{:04}_{}", node_index.index() ,name), &serde_json::to_string(&node)?)?;

        Ok(())
    }

    pub fn connect(&mut self, connection_name: &str, from: &str, output_index: u32, to: &str, input_index: u32) -> Result<(), GraphError> {
        let from_node_index = self.get_node_index(from)?;
        let to_node_index = self.get_node_index(to)?;
        let output_spending_type = self.get_output_spending_type(from, output_index)?;


        let connection = Connection::new(
            connection_name.to_string(),
            input_index,
            output_index,
        );
        
        let connection_index = self.graph.add_edge(from_node_index, to_node_index, connection.clone());

        self.storage.write(&format!("connection_{:04}_{}", connection_index.index(), connection_name), &serde_json::to_string(&(connection, from_node_index.index(), to_node_index.index()))?)?;

        let to_node = self.graph.node_weight_mut(to_node_index).ok_or(GraphError::MissingTransaction(
            to.to_string())
        )?;

        to_node.input_spending_infos[input_index as usize].set_spending_type(output_spending_type)?;

        self.storage.write(&format!("node_{:04}_{}", to_node_index.index() ,to), &serde_json::to_string(&to_node)?)?;

        Ok(())
    }

    pub fn connect_with_external_transaction(&mut self, output_spending_type: OutputSpendingType, to: &str) -> Result<(), GraphError> {
        let to_node_index = self.get_node_index(to)?;

        let to_node = self.graph.node_weight_mut(to_node_index).ok_or(GraphError::MissingTransaction(
            to.to_string())
        )?;

        to_node.input_spending_infos[to_node.transaction.input.len() - 1].set_spending_type(output_spending_type)?;

        self.storage.write(&format!("node_{:04}_{}", to_node_index.index() ,to), &serde_json::to_string(&to_node)?)?;

        Ok(())
    }

    pub fn update_hashed_messages(&mut self, transaction_name: &str, input_index: u32, message_hashes: Vec<Message>) -> Result<(), GraphError> {
        let node_index = self.get_node_index(transaction_name)?;
        let node = self.graph.node_weight_mut(node_index).ok_or(GraphError::MissingTransaction(
            transaction_name.to_string())
        )?;

        node.input_spending_infos[input_index as usize].set_hashed_messages(message_hashes);
        Ok(())
    }

<<<<<<< HEAD
        self.storage.write(&format!("node_{:04}_{}", node_index.index(), transaction_name), &serde_json::to_string(node)?)?;

=======
    pub fn update_input_signatures(&mut self, transaction_name: &str, input_index: u32, signatures: Vec<Signature>) -> Result<(), GraphError> {
        let node_index = self.get_node_index(transaction_name)?;
        let node = self.graph.node_weight_mut(node_index).ok_or(GraphError::MissingTransaction(
            transaction_name.to_string())
        )?;

        node.input_spending_infos[input_index as usize].set_signatures(signatures);
>>>>>>> 32e9961e
        Ok(())
    }

    pub fn get_transaction(&self, name: &str) -> Result<&Transaction, GraphError> {
        self.node_indexes.get(name).ok_or(GraphError::MissingTransaction(name.to_string())).map(
            |node_index| {
                let node = self.graph.node_weight(*node_index).unwrap();
                &node.transaction
            }
        )
    }

    pub fn next_transactions(&self, name: &str) -> Result<Vec<&Transaction>, GraphError> {
        let dependencies = self.get_dependencies(name)?;
        let next_transactions = dependencies.iter()
            .map(|(name, _)| self.get_transaction(name))
            .collect::<Result<Vec<_>, _>>()?;

        Ok(next_transactions)
    }

    pub fn get_dependencies(&self, name: &str) -> Result<Vec<(String, u32)>, GraphError> {
        let node_index = self.get_node_index(name)?;

        let dependencies = self.graph.edges(node_index)
            .map(|edge| {
                let node_index = edge.target();
                let node = self.graph.node_weight(node_index).unwrap();
                let connection = edge.weight();
                (node.name.clone(), connection.input_index)
            }
        ).collect();

        Ok(dependencies)
    }

    pub fn get_prevouts(&self, name: &str) -> Result<Vec<TxOut>, GraphError> {
        let node_index = self.get_node_index(name)?;
        let transaction = self.get_transaction(name)?;

        let mut prevouts = vec![None; transaction.input.len()];

        for edge in self.find_incoming_edges(node_index) {
            let from = self.get_from_transaction(edge)?;
            let connection = self.get_connection(edge)?;
            prevouts[connection.input_index as usize] = Some(from.output[connection.output_index as usize].clone());
        };

        let result = prevouts.iter()
            .map(|txout| txout.clone().ok_or(GraphError::MissingTransaction(name.to_string())))
            .collect();

        result
    }

    pub fn get_transaction_spending_info(&self, name: &str) -> Result<Vec<InputSpendingInfo>, GraphError> {
        let node_index = self.get_node_index(name)?;
        let node = self.graph.node_weight(node_index).ok_or(GraphError::MissingTransaction(
            name.to_string())
        )?;

        Ok(node.input_spending_infos.clone())
    }

    pub fn get_transaction_spending_infos(&self) -> Result<HashMap<String, Vec<InputSpendingInfo>>, GraphError> {
        self.node_indexes.keys().map(|name| {
            let node_index = self.get_node_index(name)?;
            let node = self.graph.node_weight(node_index).ok_or(GraphError::MissingTransaction(
                name.to_string())
            )?;
    
            Ok((name.clone(), node.input_spending_infos.clone()))
        }).collect()
    }

    fn get_node_index(&self, name: &str) -> Result<petgraph::graph::NodeIndex, GraphError> {
        self.node_indexes.get(name).cloned().ok_or(GraphError::MissingTransaction(name.to_string()))
    }

    fn get_connection(&self, edge: EdgeIndex) -> Result<&Connection, GraphError> {
        self.graph.edge_weight(edge).ok_or(GraphError::MissingConnection)
    }

    fn find_incoming_edges(&self, node_index: NodeIndex) -> Vec<EdgeIndex> {
        self.graph.edges_directed(node_index, petgraph::Direction::Incoming).map(|edge| edge.id()).collect()
    }

    fn get_from_node(&self, edge: EdgeIndex) -> Result<&Node, GraphError> {
        let (from_index, _) = self.graph.edge_endpoints(edge).ok_or(GraphError::MissingConnection)?;
        let from = self.graph.node_weight(from_index).ok_or(GraphError::MissingTransaction("".to_string()))?;
        Ok(from)
    }
    
    fn get_from_transaction(&self, edge: EdgeIndex) -> Result<&Transaction, GraphError> {
        let from = self.get_from_node(edge)?;
        Ok(&from.transaction)
    }

    fn get_output_spending_type(&self, transaction_name: &str, output_index: u32) -> Result<OutputSpendingType, GraphError> {
        let node_index = self.get_node_index(transaction_name)?;
        let node = self.graph.node_weight(node_index).ok_or(GraphError::MissingTransaction(
            transaction_name.to_string())
        )?;

        Ok(node.output_spending_types[output_index as usize].clone())
    }
    
    pub fn get_transaction_names(&self) -> Vec<String> {
        self.graph.node_weights().map(|node| node.name.clone()).collect()
    }

    pub fn get_all_signatures(&self) -> Result<HashMap<String, Vec<InputSignatures>>, GraphError> {
        let mut all_signatures = HashMap::new();

        for (name, input_spending_infos) in self.get_transaction_spending_infos()? {
            let signatures = input_spending_infos.iter().map(|info| InputSignatures::new(info.signatures().clone())).collect();
            all_signatures.insert(name, signatures);
        }

        Ok(all_signatures)
    }

    pub fn contains_transaction(&self, name: &str) -> bool {
        self.node_indexes.contains_key(name)
    }

    pub fn sort(&self) -> Result<Vec<String>, GraphError> {
        let sorted = toposort(&self.graph, None).map_err(|_| GraphError::GraphCycleDetected)?;
        let result = sorted.iter().map(|node_index| {
            let node = self.graph.node_weight(*node_index).unwrap();
            node.name.clone()
        }).collect();

        Ok(result)
    }
}<|MERGE_RESOLUTION|>--- conflicted
+++ resolved
@@ -5,11 +5,7 @@
 use serde::{ser::SerializeStruct, Deserialize, Serialize};
 use storage_backend::storage::Storage;
 
-<<<<<<< HEAD
-use crate::{builder::Protocol, errors::GraphError, scripts::ScriptWithKeys};
-=======
 use crate::{builder::{InputSignatures, Signature}, errors::GraphError, scripts::ProtocolScript};
->>>>>>> 32e9961e
 
 #[derive(Debug, Clone)]
 pub struct InputSpendingInfo {
@@ -611,10 +607,7 @@
         Ok(())
     }
 
-<<<<<<< HEAD
-        self.storage.write(&format!("node_{:04}_{}", node_index.index(), transaction_name), &serde_json::to_string(node)?)?;
-
-=======
+        
     pub fn update_input_signatures(&mut self, transaction_name: &str, input_index: u32, signatures: Vec<Signature>) -> Result<(), GraphError> {
         let node_index = self.get_node_index(transaction_name)?;
         let node = self.graph.node_weight_mut(node_index).ok_or(GraphError::MissingTransaction(
@@ -622,7 +615,8 @@
         )?;
 
         node.input_spending_infos[input_index as usize].set_signatures(signatures);
->>>>>>> 32e9961e
+        self.storage.write(&format!("node_{:04}_{}", node_index.index(), transaction_name), &serde_json::to_string(node)?)?;
+
         Ok(())
     }
 
